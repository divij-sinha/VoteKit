import pandas as pd
import pathlib
import os
from typing import Optional
from .profile import PreferenceProfile
from .ballot import Ballot
from pandas.errors import EmptyDataError, DataError


def rank_column_csv(fpath: str, id_col: Optional[int] = None) -> PreferenceProfile:
    """
    given a file path, loads cvr with ranks as columns and voters as rows
    (empty cells are treated as None)
    (if voter ids are missing, we're currently not assigning ids)
    Args:
        fpath (str): path to cvr file
        id_col (int, optional): index for the column with voter ids
    Raises:
        FileNotFoundError: if fpath is invalid
        EmptyDataError: if dataset is empty
        ValueError: if the voter id column has missing values
        DataError: if the voter id column has duplicate values
    Returns:
        PreferenceProfile: a preference schedule that represents all the ballots in the elction
    """
    if not os.path.isfile(fpath):
<<<<<<< HEAD
        raise FileNotFoundError(f"File with path {fpath} cannot be found")
    cvr_path = pathlib.Path(fpath)
    df = pd.read_csv(cvr_path, on_bad_lines="error", encoding="utf8")
    if df.empty:
        raise EmptyDataError("Dataset cannot be empty")
    if id_col and df.iloc[:, id_col].isnull().values.any():
        raise ValueError(f"Missing value(s) in column at index {id_col}")
    if id_col and not df.iloc[:, id_col].is_unique:
        raise DataError(f"Duplicate value(s) in column at index {id_col}")
=======
        raise FileNotFoundError(f'File with path {fpath} cannot be found')
    
    cvr_path = pathlib.Path(fpath)
    df = pd.read_csv(cvr_path, on_bad_lines='error', encoding="utf8")

    if df.empty:
        raise EmptyDataError('Dataset cannot be empty')
    if id_col is not None and df.iloc[:, id_col].isnull().values.any():
        raise ValueError(f'Missing value(s) in column at index {id_col}')
    if id_col is not None and not df.iloc[:, id_col].is_unique:
        raise DataError(f'Duplicate value(s) in column at index {id_col}')
>>>>>>> 022abf54

    ranks = list(df.columns)
    if id_col is not None:
        ranks.remove(df.columns[id_col])
    grouped = df.groupby(ranks, dropna=False)
    ballots = []

    for group, group_df in grouped:
        ranking = [{None} if pd.isnull(c) else {c} for c in group]
        voters = None
        if id_col is not None:
            voters = set(group_df.iloc[:, id_col])
        weight = len(group_df)
        b = Ballot(ranking=ranking, weight=weight, voters=voters)
        ballots.append(b)

    return PreferenceProfile(ballots=ballots)<|MERGE_RESOLUTION|>--- conflicted
+++ resolved
@@ -24,29 +24,17 @@
         PreferenceProfile: a preference schedule that represents all the ballots in the elction
     """
     if not os.path.isfile(fpath):
-<<<<<<< HEAD
         raise FileNotFoundError(f"File with path {fpath} cannot be found")
+
     cvr_path = pathlib.Path(fpath)
     df = pd.read_csv(cvr_path, on_bad_lines="error", encoding="utf8")
+
     if df.empty:
         raise EmptyDataError("Dataset cannot be empty")
-    if id_col and df.iloc[:, id_col].isnull().values.any():
+    if id_col is not None and df.iloc[:, id_col].isnull().values.any():  # type: ignore
         raise ValueError(f"Missing value(s) in column at index {id_col}")
-    if id_col and not df.iloc[:, id_col].is_unique:
+    if id_col is not None and not df.iloc[:, id_col].is_unique:
         raise DataError(f"Duplicate value(s) in column at index {id_col}")
-=======
-        raise FileNotFoundError(f'File with path {fpath} cannot be found')
-    
-    cvr_path = pathlib.Path(fpath)
-    df = pd.read_csv(cvr_path, on_bad_lines='error', encoding="utf8")
-
-    if df.empty:
-        raise EmptyDataError('Dataset cannot be empty')
-    if id_col is not None and df.iloc[:, id_col].isnull().values.any():
-        raise ValueError(f'Missing value(s) in column at index {id_col}')
-    if id_col is not None and not df.iloc[:, id_col].is_unique:
-        raise DataError(f'Duplicate value(s) in column at index {id_col}')
->>>>>>> 022abf54
 
     ranks = list(df.columns)
     if id_col is not None:
