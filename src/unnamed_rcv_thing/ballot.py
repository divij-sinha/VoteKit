--- conflicted
+++ resolved
@@ -1,6 +1,5 @@
 from pydantic import BaseModel
 from typing import Optional
-from fractions import Fraction
 
 
 class Ballot(BaseModel):
@@ -12,39 +11,6 @@
     """
 
     id: Optional[str] = None
-<<<<<<< HEAD
-    ranking: list
-    weight: Fraction
-    voters: Optional[list[str]] = None
-
-    class Config:
-        arbitrary_types_allowed = True
-
-    # def __init__(self, ranking, weight, id):
-    #     """
-    #     Args:
-    #         voters (list of Voter): _description_
-    #         candidate_ranking (list of Candidate): _description_
-    #         score (int, optional): assigned weight to the ballot.
-
-    #     self.id = id
-    #     self.weight = weight
-    #     self.ranking = ranking
-    #     # self.voters = voters
-
-    # self.is_spoiled = False
-
-    # if score:
-    #     self.score = score
-    # else:
-    #     self.score = len(voters)
-
-    # TODO: define equality for Ballot and iterable
-
-
-# Pydantic format
-=======
     ranking: list[set]
     weight: float
-    voters: Optional[set[str]] = None
->>>>>>> 7cbf18b9
+    voters: Optional[set[str]] = None