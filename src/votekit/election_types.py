--- conflicted
+++ resolved
@@ -6,13 +6,7 @@
 from fractions import Fraction
 
 
-<<<<<<< HEAD
-
-
-class STV(Election):
-=======
 class STV:
->>>>>>> afbb42bc
     def __init__(self, profile: PreferenceProfile, transfer: Callable, seats: int):
         self.profile = profile
         self.transfer = transfer
