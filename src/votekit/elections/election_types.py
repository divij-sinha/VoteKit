--- conflicted
+++ resolved
@@ -16,7 +16,6 @@
     tie_broken_ranking,
     elect_cands_from_set_ranking,
     first_place_votes,
-<<<<<<< HEAD
     compute_scores_from_vector,
     validate_score_vector,
     borda_scores
@@ -24,11 +23,6 @@
 
 
 
-=======
-    ballots_by_first_cand
-)
-
->>>>>>> c423b62f
 class STV(Election):
     """
     Class for single-winner IRV and multi-winner STV elections.
@@ -163,7 +157,6 @@
                 if votes == round_votes[-1].votes
             ]
 
-<<<<<<< HEAD
             if isinstance(self.tiebreak, str):
                 lp_cand = tie_broken_ranking(
                     ranking=[set(lp_candidates)],
@@ -174,14 +167,6 @@
                 lp_cand = self.tiebreak(ranking=[set(lp_candidates)],
                     profile=self.state.profile)[-1]
                 
-=======
-            lp_cand = tie_broken_ranking(
-                ranking=[set(lp_candidates)],
-                profile=self.state.profile,
-                tiebreak=self.tiebreak,
-            )[-1]
-
->>>>>>> c423b62f
             eliminated.append(lp_cand)
             ballots = remove_cand(lp_cand, ballots)
             remaining.remove(next(iter(lp_cand)))
@@ -1030,24 +1015,52 @@
         self.seats = seats
         self.tiebreak = tiebreak
 
-<<<<<<< HEAD
+class IRV(STV):
+    """
+    A class for conducting IRV elections, which are mathematically equivalent to STV for one seat.
+
+    **Attributes**
+
+    `profile`
+    :   PreferenceProfile to run election on.
+
+
+    `quota`
+    :   formula to calculate quota (defaults to droop).
+
+    `ballot_ties`
+    :   (optional) resolves input ballot ties if True, else assumes ballots have no ties.
+                    Defaults to True.
+
+    `tiebreak`
+    :   (optional) resolves procedural and final ties by specified tiebreak. Defaults
+                to random.
+    """
+
+    def __init__(
+        self,
+        profile: PreferenceProfile,
+        quota: str = "droop",
+        ballot_ties: bool = True,
+        tiebreak: str = "random",
+    ):
+        # let parent class handle the construction
+        super().__init__(profile = profile, ballot_ties = ballot_ties,
+                         seats = 1, tiebreak = tiebreak, quota = quota,
+                         transfer=fractional_transfer)
+
+
 class HighestScore(Election):
     """
     Conducts an election based on points from score vector. 
     Chooses the m candidates with highest scores.
     Ties are broken by randomly permuting the tied candidates.
-=======
-class IRV(STV):
-    """
-    A class for conducting IRV elections, which are mathematically equivalent to STV for one seat.
->>>>>>> c423b62f
 
     **Attributes**
 
     `profile`
     :   PreferenceProfile to run election on.
 
-<<<<<<< HEAD
     `seats`
     :   number of seats to be elected
 
@@ -1127,18 +1140,12 @@
 
     `seats`
     :   number of seats to be elected.
-=======
-
-    `quota`
-    :   formula to calculate quota (defaults to droop).
->>>>>>> c423b62f
 
     `ballot_ties`
     :   (optional) resolves input ballot ties if True, else assumes ballots have no ties.
                     Defaults to True.
 
     `tiebreak`
-<<<<<<< HEAD
     :   (optional) resolves procedural and final ties by specified tiebreak. 
                     Can either be a custom tiebreak function or a string. Supported strings are 
                     given in `tie_broken_ranking` documentation. The custom function must take as 
@@ -1147,16 +1154,11 @@
                     ranking of candidates with no ties. Defaults to random tiebreak.
 
     **Methods**
-=======
-    :   (optional) resolves procedural and final ties by specified tiebreak. Defaults
-                to random.
->>>>>>> c423b62f
     """
 
     def __init__(
         self,
         profile: PreferenceProfile,
-<<<<<<< HEAD
         seats: int,
         ballot_ties: bool = True,
         tiebreak: Union[str, Callable] = "random",
@@ -1173,14 +1175,4 @@
                          score_vector = score_vector,
                          seats = seats,
                          tiebreak = tiebreak)
-        
-=======
-        quota: str = "droop",
-        ballot_ties: bool = True,
-        tiebreak: str = "random",
-    ):
-        # let parent class handle the construction
-        super().__init__(profile = profile, ballot_ties = ballot_ties,
-                         seats = 1, tiebreak = tiebreak, quota = quota,
-                         transfer=fractional_transfer)
->>>>>>> c423b62f
+        