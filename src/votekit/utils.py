from collections import namedtuple
from fractions import Fraction
import numpy as np
import random
from typing import Union, Iterable, Optional, Any
from itertools import permutations
import math

from .ballot import Ballot
from .pref_profile import PreferenceProfile


COLOR_LIST = [
    (0.55, 0.71, 0.0),
    (0.82, 0.1, 0.26),
    (0.44, 0.5, 0.56),
    (1.0, 0.75, 0.0),
    (1.0, 0.77, 0.05),
    (0.0, 0.42, 0.24),
    (0.13, 0.55, 0.13),
    (0.9, 0.13, 0.13),
    (0.08, 0.38, 0.74),
    (0.41, 0.21, 0.61),
    (1.0, 0.72, 0.77),
    (1.0, 0.66, 0.07),
    (1.0, 0.88, 0.21),
    (0.55, 0.82, 0.77),
]

# Election Helper Functions
CandidateVotes = namedtuple("CandidateVotes", ["cand", "votes"])


def compute_votes(candidates: list, ballots: list[Ballot]) -> list[CandidateVotes]:
    """
    Computes first place votes for all candidates in a preference profile

    Args:
        candidates: List of all candidates in a PreferenceProfile
        ballots: List of Ballot objects

    Returns:
        List of tuples (candidate, number of votes) ordered by first place votes
    """
    votes = {cand: Fraction(0) for cand in candidates}

    for ballot in ballots:
        if not ballot.ranking:
            continue
        first_place_cand = unset(ballot.ranking[0])
        if isinstance(first_place_cand, list):
            for cand in first_place_cand:
                votes[cand] += ballot.weight / len(first_place_cand)
        else:
            votes[first_place_cand] += ballot.weight

    ordered = [
        CandidateVotes(cand=key, votes=value)
        for key, value in sorted(votes.items(), key=lambda x: x[1], reverse=True)
    ]

    return ordered


def fractional_transfer(
    winner: str, ballots: list[Ballot], votes: dict, threshold: int
) -> list[Ballot]:
    """
    Calculates fractional transfer from winner, then removes winner
    from the list of ballots

    Args:
        winner: Candidate to transfer votes from
        ballots: List of Ballot objects
        votes: Contains candidates and their corresponding vote totals
        threshold: Value required to be elected, used to calculate transfer value

    Returns:
        Modified ballots with transfered weights and the winning canidated removed
    """
    transfer_value = (votes[winner] - threshold) / votes[winner]

    for ballot in ballots:
        new_ranking = []
        if ballot.ranking and ballot.ranking[0] == {winner}:
            ballot.weight = ballot.weight * transfer_value
            for cand in ballot.ranking:
                if cand != {winner}:
                    new_ranking.append(cand)

    return remove_cand(winner, ballots)


def random_transfer(
    winner: str, ballots: list[Ballot], votes: dict, threshold: int
) -> list[Ballot]:
    """
    Cambridge-style transfer where transfer ballots are selected randomly

    Args:
        winner: Candidate to transfer votes from
        ballots: List of Ballot objects
        votes: Contains candidates and their corresponding vote totals
        threshold: Value required to be elected, used to calculate transfer value

    Returns:
        Modified ballots with transfered weights and the winning canidated removed
    """

    # turn all of winner's ballots into (multiple) ballots of weight 1
    weight_1_ballots = []
    for ballot in ballots:
        if ballot.ranking and ballot.ranking[0] == {winner}:
            # note: under random transfer, weights should always be integers
            for _ in range(int(ballot.weight)):
                weight_1_ballots.append(
                    Ballot(
                        id=ballot.id,
                        ranking=ballot.ranking,
                        weight=Fraction(1),
                        voters=ballot.voters,
                    )
                )

    # remove winner's ballots
    ballots = [
        ballot
        for ballot in ballots
        if not (ballot.ranking and ballot.ranking[0] == {winner})
    ]

    surplus_ballots = random.sample(weight_1_ballots, int(votes[winner]) - threshold)
    ballots += surplus_ballots

    transfered = remove_cand(winner, ballots)

    return transfered


def seqRCV_transfer(
    winner: str, ballots: list[Ballot], votes: dict, threshold: int
) -> list[Ballot]:
    """
    Transfer method Sequential RCV elections

    Args:
        winner: Candidate to transfer votes from
        ballots: List of Ballot objects
        votes: Contains candidates and their corresponding vote totals
        threshold: Value required to be elected, used to calculate transfer value

    Returns:
        Original list of ballots as Sequential RCV does not transfer votes
    """
    return ballots


def remove_cand(removed: Union[str, Iterable], ballots: list[Ballot]) -> list[Ballot]:
    """
    Removes specified candidate(s) from ballots

    Args:
        removed: Candidate or set of candidates to be removed
        ballots: List of Ballots to remove canidate(s) from

    Returns:
        Updated list of ballots with candidate(s) removed
    """

    if isinstance(removed, str):
        remove_set = {removed}
    elif isinstance(removed, Iterable):
        remove_set = set(removed)

    update = []
    for ballot in ballots:
        new_ranking = []
        if len(remove_set) == 1 and remove_set in ballot.ranking:
            for s in ballot.ranking:
                new_s = s.difference(remove_set)
                if new_s:
                    new_ranking.append(new_s)
            update.append(
                Ballot(
                    id=ballot.id,
                    ranking=new_ranking,
                    weight=ballot.weight,
                    voters=ballot.voters,
                )
            )
        elif len(remove_set) > 1:
            for s in ballot.ranking:
                new_s = s.difference(remove_set)
                if new_s:
                    new_ranking.append(new_s)
            update.append(
                Ballot(
                    id=ballot.id,
                    ranking=new_ranking,
                    weight=ballot.weight,
                    voters=ballot.voters,
                )
            )
        else:
            update.append(ballot)

    return update


# Summmary Stat functions
def first_place_votes(profile: PreferenceProfile) -> dict:
    """
    Calculates first-place votes for a PreferenceProfile

    Args:
        profile: Inputed profile of ballots

    Returns:
        Dictionary of candidates (keys) and first place vote totals (values)
    """
    cands = profile.get_candidates()
    ballots = profile.get_ballots()

    return {cand: float(votes) for cand, votes in compute_votes(cands, ballots)}


def mentions(profile: PreferenceProfile) -> dict:
    """
    Calculates total mentions for a PreferenceProfile

    Args:
        profile: Inputed profile of ballots

    Returns:
        Dictionary of candidates (keys) and mention totals (values)
    """
    mentions: dict[str, float] = {}

    ballots = profile.get_ballots()
    for ballot in ballots:
        for rank in ballot.ranking:
            for cand in rank:
                if cand not in mentions:
                    mentions[cand] = 0
                if len(rank) > 1:
                    mentions[cand] += (1 / len(rank)) * int(
                        ballot.weight
                    )  # split mentions for candidates that are tied
                else:
                    mentions[cand] += float(ballot.weight)

    return mentions


def borda_scores(
    profile: PreferenceProfile,
    ballot_length: Optional[int] = None,
    score_vector: Optional[list] = None,
) -> dict:
    """
    Calculates Borda scores for a PreferenceProfile

    Args:
        profile: Inputed profile of ballots
        ballot_length: Length of a ballot, if None length of longest ballot is \n
        is used
        score_vector: Borda weights, if None assigned based length of the \n
        longest ballot

    Returns:
        Dictionary of candidates (keys) and Borda scores (values)
    """
    candidates = profile.get_candidates()
    if ballot_length is None:
        ballot_length = max([len(ballot.ranking) for ballot in profile.ballots])
    if score_vector is None:
        score_vector = list(range(ballot_length, 0, -1))

    candidate_borda = {c: Fraction(0) for c in candidates}
    for ballot in profile.ballots:
        current_ind = 0
        candidates_covered = []
        for s in ballot.ranking:
            position_size = len(s)
            local_score_vector = score_vector[current_ind : current_ind + position_size]
            borda_allocation = sum(local_score_vector) / position_size
            for c in s:
                candidate_borda[c] += Fraction(borda_allocation) * ballot.weight
            current_ind += position_size
            candidates_covered += list(s)

        # If ballot was incomplete, evenly allocation remaining points
        if current_ind < len(score_vector):
            remainder_cands = set(candidates).difference(set(candidates_covered))
            remainder_score_vector = score_vector[current_ind:]
            remainder_borda_allocation = sum(remainder_score_vector) / len(
                remainder_cands
            )
            for c in remainder_cands:
                candidate_borda[c] += (
                    Fraction(remainder_borda_allocation) * ballot.weight
                )

    return candidate_borda


def unset(input_set: set) -> Any:
    """
    Removes object from set

    Args:
        input_set: Input set

    Returns:
        If set has length one returns the object, else returns a list
    """
    rv = list(input_set)

    if len(rv) == 1:
        return rv[0]

    return rv


<<<<<<< HEAD
# helpers
def recursively_fix_ties(ballot_lst: list[Ballot], num_ties: int) -> list[Ballot]:
    """
    Recursively fixes ties in a ballot in the case there is more then one tie
    per ballot

    Args:
        ballot_lst: list of permuted ballots to resolve ties
        num_ties: number of ties in a given ballot

    Returns:
        A list of ballots with all ties resolved
    """
    # base case, if only one tie to resolved return the list of already
    # resolved ballots
    if num_ties == 1:
        return ballot_lst

    # in the event multiple positions have ties
    else:
        update = set()
        for ballot in ballot_lst:
            update.update(set(fix_ties(ballot)))

        return recursively_fix_ties(list(update), num_ties - 1)


def fix_ties(ballot: Ballot) -> list[Ballot]:
    """
    Helper function for recursively_fix_ties. Resolves the first appearing
    tied rank in the inputed ballot

    Args:
        ballot: Instance of a ballot with at least one tie

    Returns:
        A list of ballots resolving the tie
    """

    ballots = []
    for idx, rank in enumerate(ballot.ranking):
        if len(rank) > 1:
            for order in permutations(rank):
                resolved = []
                for cand in order:
                    resolved.append(set(cand))
                ballots.append(
                    Ballot(
                        id=ballot.id,
                        ranking=ballot.ranking[:idx]
                        + resolved
                        + ballot.ranking[idx + 1 :],
                        weight=ballot.weight / math.factorial(len(rank)),
                        voters=ballot.voters,
                    )
                )

    return ballots
=======
def candidate_position_dict(ranking: list[set[str]]) -> dict:
    """
    Creates a dictionary with the integer ranking of candidates given a set ranking \n
    i.e. A > B, C > D returns {A: 1, B: 2, C: 2, D: 4}

    Args:
        ranking: A list-of-set ranking of candidates

    Returns:
        Dictionary of candidates (keys) and integer rankings (values)
    """
    candidate_positions = {}
    position = 0

    for tie_set in ranking:
        for candidate in tie_set:
            candidate_positions[candidate] = position
        position += len(tie_set)

    return candidate_positions


def tie_broken_ranking(
    ranking: list[set[str]], profile: PreferenceProfile, tiebreak: str = "none"
) -> list[set[str]]:
    """
    Breaks ties in a list-of-sets ranking according to a given scheme

    Args:
        ranking: A list-of-set ranking of candidates
        profile: The election ballot profile
        tiebreak: Method of tiebreak, currently supports 'none', 'random', 'borda', 'firstplace'

    Returns:
        A list-of-set ranking of candidates (tie broken down to one candidate sets unless \n
        tiebreak = 'none')
    """

    new_ranking = []
    if tiebreak == "none":
        new_ranking = ranking
    elif tiebreak == "random":
        for s in ranking:
            shuffled_s = list(np.random.permutation(list(s)))
            new_ranking += [{c} for c in shuffled_s]
    elif tiebreak == "firstplace":
        tiebreak_scores = first_place_votes(profile)
        for s in ranking:
            ordered_set = scores_into_set_list(tiebreak_scores, s)
            new_ranking += ordered_set
    elif tiebreak == "borda":
        tiebreak_scores = borda_scores(profile)
        for s in ranking:
            ordered_set = scores_into_set_list(tiebreak_scores, s)
            new_ranking += ordered_set
    else:
        raise ValueError("Invalid tiebreak code was provided")

    if tiebreak != "none" and any(len(s) > 1 for s in new_ranking):
        print("Initial tiebreak was unsuccessful, performing random tiebreak")
        new_ranking = tie_broken_ranking(
            ranking=new_ranking, profile=profile, tiebreak="random"
        )

    return new_ranking


def scores_into_set_list(
    score_dict: dict, candidate_subset: Union[list[str], set[str], None] = None
) -> list[set[str]]:
    """
    Sorts candidates based on a scoring dictionary (i.e Borda, First-Place)

    Args:
        score_dict: Dictionary between candidates (key) and their score (value)
        candidate_subset: Relevant candidates to sort

    Returns:
        Candidate rankings in a list-of-sets form
    """
    if isinstance(candidate_subset, list):
        candidate_subset = set(candidate_subset)

    tier_dict: dict = {}
    for k, v in score_dict.items():
        if v in tier_dict.keys():
            tier_dict[v].add(k)
        else:
            tier_dict[v] = {k}
    tier_list = [tier_dict[k] for k in sorted(tier_dict.keys(), reverse=True)]
    if candidate_subset is not None:
        tier_list = [
            t & candidate_subset for t in tier_list if len(t & candidate_subset) > 0
        ]
    return tier_list


def elect_cands_from_set_ranking(
    ranking: list[set[str]], seats: int
) -> tuple[list[set[str]], list[set[str]]]:
    """
    Splits a ranking into elected and eliminated based on seats,
    and if a tie set overlaps the desired number of seats raises a ValueError

    Args:
        ranking: A list-of-set ranking of candidates
        seats: Number of seats to fill

    Returns:
        A list-of-sets of elected candidates, a list-of-sets of eliminated candidates
    """
    cands_elected = 0
    elected = []
    eliminated = []

    for i, s in enumerate(ranking):
        if cands_elected + len(s) <= seats:
            cands_elected += len(s)
            elected.append(s)
        else:
            eliminated = ranking[i:]
            break

    if cands_elected != seats:
        raise ValueError(
            "Cannot elect correct number of candidates without breaking ties."
        )

    return elected, eliminated
>>>>>>> 3419ecbd
<|MERGE_RESOLUTION|>--- conflicted
+++ resolved
@@ -3,8 +3,6 @@
 import numpy as np
 import random
 from typing import Union, Iterable, Optional, Any
-from itertools import permutations
-import math
 
 from .ballot import Ballot
 from .pref_profile import PreferenceProfile
@@ -322,66 +320,6 @@
     return rv
 
 
-<<<<<<< HEAD
-# helpers
-def recursively_fix_ties(ballot_lst: list[Ballot], num_ties: int) -> list[Ballot]:
-    """
-    Recursively fixes ties in a ballot in the case there is more then one tie
-    per ballot
-
-    Args:
-        ballot_lst: list of permuted ballots to resolve ties
-        num_ties: number of ties in a given ballot
-
-    Returns:
-        A list of ballots with all ties resolved
-    """
-    # base case, if only one tie to resolved return the list of already
-    # resolved ballots
-    if num_ties == 1:
-        return ballot_lst
-
-    # in the event multiple positions have ties
-    else:
-        update = set()
-        for ballot in ballot_lst:
-            update.update(set(fix_ties(ballot)))
-
-        return recursively_fix_ties(list(update), num_ties - 1)
-
-
-def fix_ties(ballot: Ballot) -> list[Ballot]:
-    """
-    Helper function for recursively_fix_ties. Resolves the first appearing
-    tied rank in the inputed ballot
-
-    Args:
-        ballot: Instance of a ballot with at least one tie
-
-    Returns:
-        A list of ballots resolving the tie
-    """
-
-    ballots = []
-    for idx, rank in enumerate(ballot.ranking):
-        if len(rank) > 1:
-            for order in permutations(rank):
-                resolved = []
-                for cand in order:
-                    resolved.append(set(cand))
-                ballots.append(
-                    Ballot(
-                        id=ballot.id,
-                        ranking=ballot.ranking[:idx]
-                        + resolved
-                        + ballot.ranking[idx + 1 :],
-                        weight=ballot.weight / math.factorial(len(rank)),
-                        voters=ballot.voters,
-                    )
-                )
-
-    return ballots
-=======
 def candidate_position_dict(ranking: list[set[str]]) -> dict:
     """
     Creates a dictionary with the integer ranking of candidates given a set ranking \n
@@ -510,5 +448,4 @@
             "Cannot elect correct number of candidates without breaking ties."
         )
 
-    return elected, eliminated
->>>>>>> 3419ecbd
+    return elected, eliminated