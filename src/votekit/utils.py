from collections import namedtuple
from fractions import Fraction
import random
from typing import Union, Iterable, Optional

from .ballot import Ballot
from .pref_profile import PreferenceProfile


COLOR_LIST = [
    (0.55, 0.71, 0.0),
    (0.82, 0.1, 0.26),
    (0.44, 0.5, 0.56),
    (1.0, 0.75, 0.0),
    (1.0, 0.77, 0.05),
    (0.0, 0.42, 0.24),
    (0.13, 0.55, 0.13),
    (0.9, 0.13, 0.13),
    (0.08, 0.38, 0.74),
    (0.41, 0.21, 0.61),
    (1.0, 0.72, 0.77),
    (1.0, 0.66, 0.07),
    (1.0, 0.88, 0.21),
    (0.55, 0.82, 0.77),
]

# Election Helper Functions
CandidateVotes = namedtuple("CandidateVotes", ["cand", "votes"])


def compute_votes(
    candidates: list, ballots: list[Ballot], place: int = 0
) -> list[CandidateVotes]:
    """
    Computes first place votes for all candidates in a preference profile

<<<<<<< HEAD
    :noindex:
    """
    votes = {}
    for candidate in candidates:
        weight = Fraction(0)
        for ballot in ballots:
            if not ballot.ranking or place > len(ballot.ranking) - 1:
                continue
            if len(ballot.ranking[place]) == 1:
                if ballot.ranking[place] == {candidate}:
                    weight += ballot.weight
            else:
                if candidate in ballot.ranking[place]:  # ties
                    weight += ballot.weight / len(ballot.ranking[place])
        votes[candidate] = weight
=======
    Args:
        candidates: List of all candidates in a PreferenceProfile
        ballots: List of Ballot objects

    Returns:
        List of tuples (candidate, number of votes) ordered by first place votes
    """
    votes = {cand: Fraction(0) for cand in candidates}

    for ballot in ballots:
        if not ballot.ranking:
            continue
        first_place_cand = unset(ballot.ranking[0])
        if isinstance(first_place_cand, list):
            for cand in first_place_cand:
                votes[cand] += ballot.weight / len(first_place_cand)
        else:
            votes[first_place_cand] += ballot.weight
>>>>>>> 0c3bd879

    ordered = [
        CandidateVotes(cand=key, votes=value)
        for key, value in sorted(votes.items(), key=lambda x: x[1], reverse=True)
    ]

    return ordered


def fractional_transfer(
    winner: str, ballots: list[Ballot], votes: dict, threshold: int, place: int
) -> list[Ballot]:
    """
    Calculates fractional transfer from winner, then removes winner
    from the list of ballots

    Args:
<<<<<<< HEAD
        winner: Candidate whose votes are transfering from
        ballots: List of Ballot objects
        votes: Dictionary of candidates (keys) and current vote totals (values)
        threhold: Value required for election

    Returns:
        Updated list of Ballots
=======
        winner: Candidate to transfer votes from
        ballots: List of Ballot objects
        votes: Contains candidates and their corresponding vote totals
        threshold: Value required to be elected, used to calculate transfer value

    Returns:
        Modified ballots with transfered weights and the winning canidated removed
>>>>>>> 0c3bd879
    """
    transfer_value = (votes[winner] - threshold) / votes[winner]

    for ballot in ballots:
<<<<<<< HEAD
        if place > len(ballot.ranking) - 1:
            continue
        if ballot.ranking and ballot.ranking[place] == {winner}:
=======
        new_ranking = []
        if ballot.ranking and ballot.ranking[0] == {winner}:
>>>>>>> 0c3bd879
            ballot.weight = ballot.weight * transfer_value
            for cand in ballot.ranking:
                if cand != {winner}:
                    new_ranking.append(cand)

    return ballots


def random_transfer(
    winner: str, ballots: list[Ballot], votes: dict, threshold: int
) -> list[Ballot]:
    """
<<<<<<< HEAD
    Cambridge/Cincinnati-style transfer where transfer ballots are selected randomly

    Args:
        winner: Candidate whose votes are transfering from
        ballots: List of Ballot objects
        votes: Dictionary of candidates (keys) and current vote totals (values)
        threhold: Value required for election

    Returns:
        Updated list of Ballots
=======
    Cambridge-style transfer where transfer ballots are selected randomly

    Args:
        winner: Candidate to transfer votes from
        ballots: List of Ballot objects
        votes: Contains candidates and their corresponding vote totals
        threshold: Value required to be elected, used to calculate transfer value

    Returns:
        Modified ballots with transfered weights and the winning canidated removed
>>>>>>> 0c3bd879
    """

    # turn all of winner's ballots into (multiple) ballots of weight 1
    weight_1_ballots = []
    for ballot in ballots:
        if ballot.ranking and ballot.ranking[0] == {winner}:
            # note: under random transfer, weights should always be integers
            for _ in range(int(ballot.weight)):
                weight_1_ballots.append(
                    Ballot(
                        id=ballot.id,
                        ranking=ballot.ranking,
                        weight=Fraction(1),
                        voters=ballot.voters,
                    )
                )

    # remove winner's ballots
    ballots = [
        ballot
        for ballot in ballots
        if not (ballot.ranking and ballot.ranking[0] == {winner})
    ]

    surplus_ballots = random.sample(weight_1_ballots, int(votes[winner]) - threshold)
    ballots += surplus_ballots

    transfered = remove_cand(winner, ballots)

    return transfered


def seqRCV_transfer(
    winner: str, ballots: list[Ballot], votes: dict, threshold: int
) -> list[Ballot]:
    """
    Transfer method Sequential RCV elections

    Args:
        winner: Candidate to transfer votes from
        ballots: List of Ballot objects
        votes: Contains candidates and their corresponding vote totals
        threshold: Value required to be elected, used to calculate transfer value

    Returns:
        Original list of ballots as Sequential RCV does not transfer votes
    """
    return ballots


def remove_cand(removed: Union[str, Iterable], ballots: list[Ballot]) -> list[Ballot]:
    """
<<<<<<< HEAD
    Removes candidate from ballots

    :noindex:
=======
    Removes specified candidate(s) from ballots

    Args:
        removed: Candidate or set of candidates to be removed
        ballots: List of Ballots to remove canidate(s) from

    Returns:
        Updated list of ballots with candidate(s) removed
>>>>>>> 0c3bd879
    """
    if isinstance(removed, str):
        remove_set = {removed}
    elif isinstance(removed, Iterable):
        remove_set = set(removed)

    update = []
    for ballot in ballots:
        new_ranking = []
        if len(remove_set) == 1 and remove_set in ballot.ranking:
            for s in ballot.ranking:
                new_s = s.difference(remove_set)
                if new_s:
                    new_ranking.append(new_s)
            update.append(
                Ballot(
                    id=ballot.id,
                    ranking=new_ranking,
                    weight=ballot.weight,
                    voters=ballot.voters,
                )
            )
        elif len(remove_set) > 1:
            for s in ballot.ranking:
                new_s = s.difference(remove_set)
                if new_s:
                    new_ranking.append(new_s)
            update.append(
                Ballot(
                    id=ballot.id,
                    ranking=new_ranking,
                    weight=ballot.weight,
                    voters=ballot.voters,
                )
            )
        else:
            update.append(ballot)

    return update


def order_candidates_by_borda(candidate_set: set, candidate_borda: dict) -> list:
    """
    Sorts candidates based on their Borda values

    Args:
        candidate_set: Candidates to be sorted
        candidate_borda: Dictionary of candidates and their Borda values

    Returns:
        Ordered set of candidates for based on Borda values
    """
    # Sort the candidates in candidate_set based on their Borda values
    ordered_candidates = sorted(
        candidate_set, key=lambda candidate: (-candidate_borda[candidate], candidate)
    )
    return ordered_candidates


# Summmary Stat functions
def first_place_votes(profile: PreferenceProfile) -> dict:
    """
<<<<<<< HEAD
    Calculates first place votes given a PrefrenceProfile

    Args:
        profile: An instance of a PrefrenceProfile object

    Returns:
        Dictionary of candidates and their first place vote values
=======
    Calculates first-place votes for a PreferenceProfile

    Args:
        profile: Inputed profile of ballots

    Returns:
        Dictionary of candidates (keys) and first place vote totals (values)
>>>>>>> 0c3bd879
    """
    cands = profile.get_candidates()
    ballots = profile.get_ballots()

    return {cand: float(votes) for cand, votes in compute_votes(cands, ballots)}


def mentions(profile: PreferenceProfile) -> dict:
    """
<<<<<<< HEAD
    Calculates total mentions for candidates given a PreferenceProfile

    Args:
        profile: An instance of a PrefrenceProfile object

    Returns:
        Dictionary of candidates and their mention values
=======
    Calculates total mentions for a PreferenceProfile

    Args:
        profile: Inputed profile of ballots

    Returns:
        Dictionary of candidates (keys) and mention totals (values)
>>>>>>> 0c3bd879
    """
    mentions: dict[str, float] = {}

    ballots = profile.get_ballots()
    for ballot in ballots:
        for rank in ballot.ranking:
            for cand in rank:
                if cand not in mentions:
                    mentions[cand] = 0
                if len(rank) > 1:
                    mentions[cand] += (1 / len(rank)) * int(
                        ballot.weight
                    )  # split mentions for candidates that are tied
                else:
                    mentions[cand] += float(ballot.weight)

    return mentions


def borda_scores(
    profile: PreferenceProfile,
    ballot_length: Optional[int] = None,
    score_vector: Optional[list] = None,
) -> dict:
    """
<<<<<<< HEAD
    Calculates Borda scores for candidates given a PreferenceProfile

    Args:
        profile: An instance of a PrefrenceProfile object

    Returns:
        Dictionary of candidates and their Borda scores
=======
    Calculates Borda scores for a PreferenceProfile

    Args:
        profile: Inputed profile of ballots
        ballot_length: Length of a ballot, if None length of longest ballot is \n
        is used
        score_vector: Borda weights, if None assigned based length of longest \n
        ballot


    Returns:
        Dictionary of candidates (keys) and Borda scores (values)
>>>>>>> 0c3bd879
    """
    candidates = profile.get_candidates()
    if ballot_length is None:
        ballot_length = max([len(ballot.ranking) for ballot in profile.ballots])
    if score_vector is None:
        score_vector = list(range(ballot_length, 0, -1))

    candidate_borda = {c: Fraction(0) for c in candidates}
    for ballot in profile.ballots:
        current_ind = 0
        candidates_covered = []
        for s in ballot.ranking:
            position_size = len(s)
            local_score_vector = score_vector[current_ind : current_ind + position_size]
            borda_allocation = sum(local_score_vector) / position_size
            for c in s:
                candidate_borda[c] += Fraction(borda_allocation) * ballot.weight
            current_ind += position_size
            candidates_covered += list(s)

        # If ballot was incomplete, evenly allocation remaining points
        if current_ind < len(score_vector):
            remainder_cands = set(candidates).difference(set(candidates_covered))
            remainder_score_vector = score_vector[current_ind:]
            remainder_borda_allocation = sum(remainder_score_vector) / len(
                remainder_cands
            )
            for c in remainder_cands:
                candidate_borda[c] += (
                    Fraction(remainder_borda_allocation) * ballot.weight
                )

    return candidate_borda


def unset(input: set):
    """
    Removes object from set

    Args:
        input: Input set

    Returns:
        If set has length one returns the object, else returns a list
    """
    rv = list(input)

    if len(rv) == 1:
        return rv[0]

    return rv<|MERGE_RESOLUTION|>--- conflicted
+++ resolved
@@ -34,23 +34,6 @@
     """
     Computes first place votes for all candidates in a preference profile
 
-<<<<<<< HEAD
-    :noindex:
-    """
-    votes = {}
-    for candidate in candidates:
-        weight = Fraction(0)
-        for ballot in ballots:
-            if not ballot.ranking or place > len(ballot.ranking) - 1:
-                continue
-            if len(ballot.ranking[place]) == 1:
-                if ballot.ranking[place] == {candidate}:
-                    weight += ballot.weight
-            else:
-                if candidate in ballot.ranking[place]:  # ties
-                    weight += ballot.weight / len(ballot.ranking[place])
-        votes[candidate] = weight
-=======
     Args:
         candidates: List of all candidates in a PreferenceProfile
         ballots: List of Ballot objects
@@ -69,7 +52,6 @@
                 votes[cand] += ballot.weight / len(first_place_cand)
         else:
             votes[first_place_cand] += ballot.weight
->>>>>>> 0c3bd879
 
     ordered = [
         CandidateVotes(cand=key, votes=value)
@@ -87,15 +69,6 @@
     from the list of ballots
 
     Args:
-<<<<<<< HEAD
-        winner: Candidate whose votes are transfering from
-        ballots: List of Ballot objects
-        votes: Dictionary of candidates (keys) and current vote totals (values)
-        threhold: Value required for election
-
-    Returns:
-        Updated list of Ballots
-=======
         winner: Candidate to transfer votes from
         ballots: List of Ballot objects
         votes: Contains candidates and their corresponding vote totals
@@ -103,19 +76,12 @@
 
     Returns:
         Modified ballots with transfered weights and the winning canidated removed
->>>>>>> 0c3bd879
     """
     transfer_value = (votes[winner] - threshold) / votes[winner]
 
     for ballot in ballots:
-<<<<<<< HEAD
-        if place > len(ballot.ranking) - 1:
-            continue
-        if ballot.ranking and ballot.ranking[place] == {winner}:
-=======
         new_ranking = []
         if ballot.ranking and ballot.ranking[0] == {winner}:
->>>>>>> 0c3bd879
             ballot.weight = ballot.weight * transfer_value
             for cand in ballot.ranking:
                 if cand != {winner}:
@@ -128,18 +94,6 @@
     winner: str, ballots: list[Ballot], votes: dict, threshold: int
 ) -> list[Ballot]:
     """
-<<<<<<< HEAD
-    Cambridge/Cincinnati-style transfer where transfer ballots are selected randomly
-
-    Args:
-        winner: Candidate whose votes are transfering from
-        ballots: List of Ballot objects
-        votes: Dictionary of candidates (keys) and current vote totals (values)
-        threhold: Value required for election
-
-    Returns:
-        Updated list of Ballots
-=======
     Cambridge-style transfer where transfer ballots are selected randomly
 
     Args:
@@ -150,7 +104,6 @@
 
     Returns:
         Modified ballots with transfered weights and the winning canidated removed
->>>>>>> 0c3bd879
     """
 
     # turn all of winner's ballots into (multiple) ballots of weight 1
@@ -203,11 +156,6 @@
 
 def remove_cand(removed: Union[str, Iterable], ballots: list[Ballot]) -> list[Ballot]:
     """
-<<<<<<< HEAD
-    Removes candidate from ballots
-
-    :noindex:
-=======
     Removes specified candidate(s) from ballots
 
     Args:
@@ -216,7 +164,6 @@
 
     Returns:
         Updated list of ballots with candidate(s) removed
->>>>>>> 0c3bd879
     """
     if isinstance(removed, str):
         remove_set = {removed}
@@ -279,15 +226,6 @@
 # Summmary Stat functions
 def first_place_votes(profile: PreferenceProfile) -> dict:
     """
-<<<<<<< HEAD
-    Calculates first place votes given a PrefrenceProfile
-
-    Args:
-        profile: An instance of a PrefrenceProfile object
-
-    Returns:
-        Dictionary of candidates and their first place vote values
-=======
     Calculates first-place votes for a PreferenceProfile
 
     Args:
@@ -295,7 +233,6 @@
 
     Returns:
         Dictionary of candidates (keys) and first place vote totals (values)
->>>>>>> 0c3bd879
     """
     cands = profile.get_candidates()
     ballots = profile.get_ballots()
@@ -305,15 +242,6 @@
 
 def mentions(profile: PreferenceProfile) -> dict:
     """
-<<<<<<< HEAD
-    Calculates total mentions for candidates given a PreferenceProfile
-
-    Args:
-        profile: An instance of a PrefrenceProfile object
-
-    Returns:
-        Dictionary of candidates and their mention values
-=======
     Calculates total mentions for a PreferenceProfile
 
     Args:
@@ -321,7 +249,6 @@
 
     Returns:
         Dictionary of candidates (keys) and mention totals (values)
->>>>>>> 0c3bd879
     """
     mentions: dict[str, float] = {}
 
@@ -347,15 +274,6 @@
     score_vector: Optional[list] = None,
 ) -> dict:
     """
-<<<<<<< HEAD
-    Calculates Borda scores for candidates given a PreferenceProfile
-
-    Args:
-        profile: An instance of a PrefrenceProfile object
-
-    Returns:
-        Dictionary of candidates and their Borda scores
-=======
     Calculates Borda scores for a PreferenceProfile
 
     Args:
@@ -368,7 +286,6 @@
 
     Returns:
         Dictionary of candidates (keys) and Borda scores (values)
->>>>>>> 0c3bd879
     """
     candidates = profile.get_candidates()
     if ballot_length is None:
