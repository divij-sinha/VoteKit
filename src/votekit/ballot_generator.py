from abc import abstractmethod
from functools import reduce
import itertools as it
from fractions import Fraction
import math
import numpy as np
from pathlib import Path
import pickle
import random
from typing import Optional

from .ballot import Ballot
from .pref_profile import PreferenceProfile


class BallotGenerator:
    """
    Base class for ballot generation models
    """

    def __init__(
        self,
        candidates: list,
        *,
        ballot_length: Optional[int] = None,
        pref_interval_by_bloc=None,
        bloc_voter_prop=None,
    ):

        """
         Initializes a Ballot Generator

        Args:
            candidates (list): list of candidates in the election
<<<<<<< HEAD
            ballot_length (Optional[int]): length of ballots to generate. \
            Defaults to the length of candidates.
            pref_interval_by_bloc (dict[dict], optional): a mapping of slate to preference interval\
            (ex. {race: {candidate : interval length}})
            bloc_voter_prop (dict): a mapping of slate to voter proportions \
=======
            ballot_length (Optional[int]): length of ballots to generate.
            Defaults to the length of candidates.
            pref_interval_by_bloc (dict[dict], optional): a mapping of slate to preference interval
            (ex. {race: {candidate : interval length}})
            bloc_voter_prop (dict): a mapping of slate to voter proportions
>>>>>>> 480c7130
            (ex. {race: voter proportion}). Defaults to None.

        Raises:
            ValueError: if the voter proportion for blocs don't sum to 1
            ValueError: if preference interval for candidates must sum to 1
            ValueError: slates and blocs are not the same
        """

        self.ballot_length = (
            ballot_length if ballot_length is not None else len(candidates)
        )
        self.candidates = candidates

        if bloc_voter_prop and pref_interval_by_bloc:  # PL, BT, AC, CS
            if round(sum(bloc_voter_prop.values())) != 1:
                raise ValueError("Voter proportion for blocs must sum to 1")
            for interval in pref_interval_by_bloc.values():
                if round(sum(interval.values())) != 1:
                    raise ValueError("Preference interval for candidates must sum to 1")
            if bloc_voter_prop.keys() != pref_interval_by_bloc.keys():
                raise ValueError("slates and blocs are not the same")

            self.pref_interval_by_bloc = pref_interval_by_bloc
            self.bloc_voter_prop = bloc_voter_prop

    @classmethod
    def from_params(
        cls,
        slate_to_candidates: dict,
        bloc_voter_prop: dict,
        cohesion: dict,
        alphas: dict,
        **data,
    ):
        """
<<<<<<< HEAD
        Initializes a Ballot Generator by constructing a preference interval from parameters \
        (the prior parameters will be overwrittern)

        Args:
            slate_to_candidate (dict): a mapping of slate to candidates \
            (ex. {race: [candidate]})
            bloc_voter_prop (dict): a mapping of the percentage of total voters per bloc \
=======
        Initializes a Ballot Generator by constructing a preference interval from parameters
        (the prior parameters will be overwrittern)

        Args:
            slate_to_candidate (dict): a mapping of slate to candidates
            (ex. {race: [candidate]})
            bloc_voter_prop (dict): a mapping of the percentage of total voters per bloc
>>>>>>> 480c7130
            (ex. {race: 0.5})
            cohesion (dict): cohension factor for each bloc
            alphas (dict): alpha for the dirchlet distribution of each bloc

        Raises:
            ValueError: if the voter proportion for blocs don't sum to 1
            ValueError: slates and blocs are not the same

        Returns:
            BallotGenerator: initialized ballot generator
        """

        if sum(bloc_voter_prop.values()) != 1.0:
            raise ValueError(
                f"bloc proportions ({bloc_voter_prop.values()}) do not equal 1"
            )
        if slate_to_candidates.keys() != bloc_voter_prop.keys():
            raise ValueError("slates and blocs are not the same")
<<<<<<< HEAD

        def _construct_preference_interval(
            alphas: dict, cohesion: int, bloc: str, slate_to_cands: dict
        ) -> dict:
            intervals = {}

            for group, alpha in alphas.items():
                num_cands = len(slate_to_cands[group])
                probs = list(np.random.dirichlet([alpha] * num_cands))
                for prob, cand in zip(probs, slate_to_cands[group]):
                    if group == bloc:  # e.g W for W cands
                        pi = cohesion
                    else:  # e.g W for POC cands
                        pi = 1 - cohesion
                    intervals[cand] = pi * prob

=======

        def _construct_preference_interval(
            alphas: dict, cohesion: int, bloc: str, slate_to_cands: dict
        ) -> dict:
            intervals = {}

            for group, alpha in alphas.items():
                num_cands = len(slate_to_cands[group])
                alpha = [alpha] * num_cands
                probs = list(np.random.default_rng().dirichlet(alpha=alpha))
                for prob, cand in zip(probs, slate_to_cands[group]):
                    if group == bloc:  # e.g W for W cands
                        pi = cohesion
                    else:  # e.g W for POC cands
                        pi = 1 - cohesion
                    intervals[cand] = pi * prob

>>>>>>> 480c7130
            return intervals

        interval_by_bloc = {}
        for bloc in bloc_voter_prop:
            interval = _construct_preference_interval(
                alphas[bloc], cohesion[bloc], bloc, slate_to_candidates
            )
            interval_by_bloc[bloc] = interval

        if "candidates" not in data:
            cands = list(
                {cand for cands in slate_to_candidates.values() for cand in cands}
            )
            data["candidates"] = cands

        if "pref_interval_by_bloc" not in data:
            data["pref_interval_by_bloc"] = interval_by_bloc

        if "bloc_voter_prop" not in data:
            data["bloc_voter_prop"] = bloc_voter_prop

        generator = cls(**data)

        if isinstance(generator, (AlternatingCrossover, CambridgeSampler)):
            generator.slate_to_candidates = slate_to_candidates

        return generator

    @abstractmethod
    def generate_profile(self, number_of_ballots: int) -> PreferenceProfile:
        """
        Generates a preference profile

        Args:
            number_of_ballots (int): number of ballots to generate
        Returns:
            PreferenceProfile: a generated preference profiles
        """
        pass

    @staticmethod
    def round_num(num: float) -> int:
        """
        rounds up or down a float randomly

        Args:
            num (float): number to round

        Returns:
            int: a whole number
        """
        rand = np.random.random()
        return math.ceil(num) if rand > 0.5 else math.floor(num)

    @staticmethod
    def ballot_pool_to_profile(ballot_pool, candidates) -> PreferenceProfile:
        """
        Given a list of ballots and candidates, convert them into a Preference Profile

        Args:
            ballot_pool (list of tuple): a list of ballots, with tuple as their ranking
            candidates (list): a list of candidates

        Returns:
            PreferenceProfile: a preference profile representing the ballots in the election
        """
        ranking_counts: dict[tuple, int] = {}
        ballot_list: list[Ballot] = []

        for ranking in ballot_pool:
            tuple_rank = tuple(ranking)
            ranking_counts[tuple_rank] = (
                ranking_counts[tuple_rank] + 1 if tuple_rank in ranking_counts else 1
            )

        for ranking, count in ranking_counts.items():
            rank = [set([cand]) for cand in ranking]
            b = Ballot(ranking=rank, weight=Fraction(count))
            ballot_list.append(b)

        return PreferenceProfile(ballots=ballot_list, candidates=candidates)


class BallotSimplex(BallotGenerator):
    """
    Base class for ballot generation models
    """

    def __init__(
        self, alpha: Optional[float] = None, point: Optional[dict] = None, **data
    ):
        """
        Initializes a Ballot Simplex model

        Args:
<<<<<<< HEAD
            alpha (float, optional): alpha parameter for ballot simplex.
            point (dict, optional): a point in the ballot simplex, \
            with candidate as keys and electoral support as values.
        """
        if alpha or point:
            self.alpha = alpha
            self.point = point
            super().__init__(**data)
=======
            alpha (float, optional): alpha parameter for ballot simplex. Defaults to None.
            point (dict, optional): a point in the ballot simplex,
            with candidate as keys and electoral support as values. Defaults to None.

        Raises:
            AttributeError: if point and alpha are not initialized
        """
        if alpha is None and point is None:
            raise AttributeError("point or alpha must be initialized")
        self.alpha = alpha
        if alpha == float("inf"):
            self.alpha = 1e20
        if alpha == 0:
            self.alpha = 1e-10
        self.point = point
        super().__init__(**data)
>>>>>>> 480c7130

    @classmethod
    def from_point(cls, point: dict, **data):
        """
        Initializes a Ballot Simplex model from a point in the dirichlet distribution

        Args:
            point (dict): a mapping of candidate to candidate support

        Raises:
            ValueError: if the candidate support does not sum to 1

        Returns:
            BallotSimplex: initialized from point
        """
        if sum(point.values()) != 1.0:
            raise ValueError(
                f"probability distribution from point ({point.values()}) does not sum to 1"
            )
        return cls(point=point, **data)
<<<<<<< HEAD

    @classmethod
    def from_alpha(cls, alpha: float, **data):
        """
        Initializes a Ballot Simplex model from an alpha value for the dirichlet distribution

        Args:
            alpha (float): an alpha parameter for the dirichlet distribution

        Returns:
            BallotSimplex: initialized from alpha
        """
=======

    @classmethod
    def from_alpha(cls, alpha: float, **data):
        """
        Initializes a Ballot Simplex model from an alpha value for the dirichlet distribution

        Args:
            alpha (float): an alpha parameter for the dirichlet distribution

        Returns:
            BallotSimplex: initialized from alpha
        """

>>>>>>> 480c7130
        return cls(alpha=alpha, **data)

    def generate_profile(self, number_of_ballots) -> PreferenceProfile:
        perm_set = it.permutations(self.candidates, self.ballot_length)

        perm_rankings = [list(value) for value in perm_set]

<<<<<<< HEAD
        if self.alpha:
            draw_probabilities = list(
                np.random.dirichlet([self.alpha] * len(perm_rankings))
=======
        if self.alpha is not None:
            draw_probabilities = list(
                np.random.default_rng().dirichlet([self.alpha] * len(perm_rankings))
>>>>>>> 480c7130
            )
        elif self.point:
            # calculates probabilities for each ranking
            # using probability distribution for candidate support
            draw_probabilities = [
                reduce(
                    lambda prod, cand: prod * self.point[cand] if self.point else 0,
                    ranking,
                    1.0,
                )
                for ranking in perm_rankings
            ]
            draw_probabilities = [
                prob / sum(draw_probabilities) for prob in draw_probabilities
            ]
<<<<<<< HEAD
        else:
            raise AttributeError("alpha or point needs to be initialized.")
=======
>>>>>>> 480c7130

        ballot_pool = []

        for _ in range(number_of_ballots):
            index = np.random.choice(
                range(len(perm_rankings)), 1, p=draw_probabilities
            )[0]
            ballot_pool.append(perm_rankings[index])

        return self.ballot_pool_to_profile(ballot_pool, self.candidates)


class ImpartialCulture(BallotSimplex):
    """
    Impartial Culture model (child class of BallotSimplex)
    with an alpha value of 1e10 (should be infinity theoretically)
    """

    def __init__(self, **data):
        super().__init__(alpha=float("inf"), **data)


class ImpartialAnonymousCulture(BallotSimplex):
    """
    Impartial Anonymous Culture model (child class of BallotSimplex)
    with an alpha value of 1
    """

    def __init__(self, **data):
        super().__init__(alpha=1, **data)


class PlackettLuce(BallotGenerator):
    """
    Plackett Luce Ballot Generation Model (child class of BallotGenerator)
    """

    def __init__(self, **data):
        """
        Initializes Plackett Luce Ballot Generation Model

        Args:
            pref_interval_by_bloc (dict): a mapping of slate to preference interval \
            (ex. {race: {candidate : interval length}})
            bloc_voter_prop (dict): a mapping of slate to voter proportions \
            (ex. {race: voter proportion})
        """

        # Call the parent class's __init__ method to handle common parameters
        super().__init__(**data)

    def generate_profile(self, number_of_ballots) -> PreferenceProfile:
        ballot_pool = []

        for bloc in self.bloc_voter_prop.keys():
            # number of voters in this bloc
            num_ballots = self.round_num(number_of_ballots * self.bloc_voter_prop[bloc])
            pref_interval_dict = self.pref_interval_by_bloc[bloc]
            # creates the interval of probabilities for candidates supported by this block
            cand_support_vec = [pref_interval_dict[cand] for cand in self.candidates]

            for _ in range(num_ballots):
                # generates ranking based on probability distribution of candidate support
                ballot = list(
                    np.random.choice(
                        self.candidates,
                        self.ballot_length,
                        p=cand_support_vec,
                        replace=False,
                    )
                )

                ballot_pool.append(ballot)

        pp = self.ballot_pool_to_profile(
            ballot_pool=ballot_pool, candidates=self.candidates
        )
        return pp


class BradleyTerry(BallotGenerator):
    """
    Bradley Terry Ballot Generation Model (child class of BallotGenerator)
    """

    def __init__(self, **data):
        """
        Initializes a Bradley Terry Ballot Generation Model

        Args:
            pref_interval_by_bloc (dict): a mapping of slate to preference interval \
            (ex. {race: {candidate : interval length}})
            bloc_voter_prop (dict): a mapping of slate to voter proportions \
            (ex. {race: voter proportion})
        """

        # Call the parent class's __init__ method to handle common parameters
        super().__init__(**data)

    def _calc_prob(self, permutations: list[tuple], cand_support_dict: dict) -> dict:
        """
        given a list of rankings and the preference interval, \
        calculates the probability of observing each ranking

        Args:
            permutations (list[tuple]): a list of permuted rankings
            cand_support_dict (dict): a mapping from candidate to their \
            support (preference interval)

        Returns:
            dict: a mapping of the rankings to their probability
        """
        ranking_to_prob = {}
        for ranking in permutations:
            prob = 1
            for i in range(len(ranking)):
                cand_i = ranking[i]
                greater_cand_support = cand_support_dict[cand_i]
                for j in range(i + 1, len(ranking)):
                    cand_j = ranking[j]
                    cand_support = cand_support_dict[cand_j]
                    prob *= greater_cand_support / (greater_cand_support + cand_support)
            ranking_to_prob[ranking] = prob
        return ranking_to_prob

    def generate_profile(self, number_of_ballots) -> PreferenceProfile:

        permutations = list(it.permutations(self.candidates, self.ballot_length))
        ballot_pool: list[list] = []

        for bloc in self.bloc_voter_prop.keys():
            num_ballots = self.round_num(number_of_ballots * self.bloc_voter_prop[bloc])
            pref_interval_dict = self.pref_interval_by_bloc[bloc]

            ranking_to_prob = self._calc_prob(
                permutations=permutations, cand_support_dict=pref_interval_dict
            )

            indices = range(len(ranking_to_prob))
            prob_distrib = list(ranking_to_prob.values())
            prob_distrib = [float(p) / sum(prob_distrib) for p in prob_distrib]

            ballots_indices = np.random.choice(
                indices,
                num_ballots,
                p=prob_distrib,
                replace=True,
            )

            rankings = list(ranking_to_prob.keys())
            ballots = [rankings[i] for i in ballots_indices]

            ballot_pool = ballot_pool + ballots

        pp = self.ballot_pool_to_profile(
            ballot_pool=ballot_pool, candidates=self.candidates
        )
        return pp


class AlternatingCrossover(BallotGenerator):
    """
    Alternating Crossover Ballot Generation Model (child class of BallotGenerator)
    """

    def __init__(
        self,
        slate_to_candidates=None,
        bloc_crossover_rate=None,
        **data,
    ):
        """
        Initializes Alternating Crossover Ballot Generation Model

        Args:
            slate_to_candidate (dict): a mapping of slate to candidates \
            (ex. {race: [candidate]})
            pref_interval_by_bloc (dict): a mapping of bloc to preference interval \
            (ex. {race: {candidate : interval length}})
            bloc_voter_prop (dict): a mapping of the percentage of total voters per bloc \
            (ex. {race: 0.5})
            bloc_crossover_rate (dict): a mapping of percentage of crossover voters per bloc \
            (ex. {race: {other_race: 0.5}})
        """
        # Call the parent class's __init__ method to handle common parameters
        super().__init__(**data)

        self.slate_to_candidates = slate_to_candidates
        self.bloc_crossover_rate = bloc_crossover_rate

    def generate_profile(self, number_of_ballots) -> PreferenceProfile:

        ballot_pool = []

        for bloc in self.bloc_voter_prop.keys():

            num_ballots = self.round_num(number_of_ballots * self.bloc_voter_prop[bloc])
            crossover_dict = self.bloc_crossover_rate[bloc]
            pref_interval_dict = self.pref_interval_by_bloc[bloc]

            # generates crossover ballots from each bloc (allowing for more than two blocs)
            for opposing_slate in crossover_dict.keys():
                crossover_rate = crossover_dict[opposing_slate]
                num_crossover_ballots = self.round_num(crossover_rate * num_ballots)

                opposing_cands = self.slate_to_candidates[opposing_slate]
                bloc_cands = self.slate_to_candidates[bloc]

                for _ in range(num_crossover_ballots):
                    pref_for_opposing = [
                        pref_interval_dict[cand] for cand in opposing_cands
                    ]
                    # convert to probability distribution
                    pref_for_opposing = [
                        p / sum(pref_for_opposing) for p in pref_for_opposing
                    ]

                    pref_for_bloc = [pref_interval_dict[cand] for cand in bloc_cands]
                    # convert to probability distribution
                    pref_for_bloc = [p / sum(pref_for_bloc) for p in pref_for_bloc]

                    bloc_cands = list(
                        np.random.choice(
                            bloc_cands,
                            p=pref_for_bloc,
                            size=len(bloc_cands),
                            replace=False,
                        )
                    )
                    opposing_cands = list(
                        np.random.choice(
                            opposing_cands,
                            size=len(opposing_cands),
                            p=pref_for_opposing,
                            replace=False,
                        )
                    )

                    # alternate the bloc and opposing bloc candidates to create crossover ballots
                    if bloc != opposing_slate:  # alternate
                        ballot = [
                            item
                            for pair in zip(opposing_cands, bloc_cands)
                            for item in pair
                            if item is not None
                        ]

                    # check that ballot_length is shorter than total number of cands
                    ballot_pool.append(ballot)

                # Bloc ballots
                for _ in range(num_ballots - num_crossover_ballots):
                    ballot = bloc_cands + opposing_cands
                    ballot_pool.append(ballot)

        pp = self.ballot_pool_to_profile(
            ballot_pool=ballot_pool, candidates=self.candidates
        )
        return pp


class OneDimSpatial(BallotGenerator):
    def generate_profile(self, number_of_ballots) -> PreferenceProfile:
        candidate_position_dict = {c: np.random.normal(0, 1) for c in self.candidates}
        voter_positions = np.random.normal(0, 1, number_of_ballots)

        ballot_pool = []

        for vp in voter_positions:
            distance_dict = {
                c: abs(v - vp) for c, v, in candidate_position_dict.items()
            }
            candidate_order = sorted(distance_dict, key=distance_dict.__getitem__)
            ballot_pool.append(candidate_order)

        return self.ballot_pool_to_profile(ballot_pool, self.candidates)


class CambridgeSampler(BallotGenerator):
    """
    Cambridge Sampler Ballot Generation  model (child class of BallotGenerator)
    """

    def __init__(
        self,
        slate_to_candidates=None,
        bloc_crossover_rate=None,
        path: Optional[Path] = None,
        **data,
    ):
        """
        Initializes Cambridge Sampler Ballot Generation  model

        Args:
<<<<<<< HEAD
            slate_to_candidate (dict): a mapping of slate to candidates \
            (ex. {race: [candidate]})
            pref_interval_by_bloc (dict): a mapping of bloc to preference interval \
            (ex. {race: {candidate : interval length}})
            path (Optional[Path]): a path to an election data file to sample from. \
=======
            slate_to_candidate (dict): a mapping of slate to candidates
            (ex. {race: [candidate]})
            pref_interval_by_bloc (dict): a mapping of bloc to preference interval
            (ex. {race: {candidate : interval length}})
            path (Optional[Path]): a path to an election data file to sample from.
>>>>>>> 480c7130
            Defaults to Cambridge elections.
        """

        # Call the parent class's __init__ method to handle common parameters
        super().__init__(**data)

        self.slate_to_candidates = slate_to_candidates
        self.bloc_crossover_rate = bloc_crossover_rate

        if path:
            self.path = path
        else:
            BASE_DIR = Path(__file__).resolve().parents[2]
            DATA_DIR = BASE_DIR / "tests/data/"
            self.path = Path(DATA_DIR, "Cambridge_09to17_ballot_types.p")

    def generate_profile(self, number_of_ballots: int) -> PreferenceProfile:

        with open(self.path, "rb") as pickle_file:
            ballot_frequencies = pickle.load(pickle_file)

        ballot_pool = []

        blocs = self.slate_to_candidates.keys()
        for bloc in blocs:
            # compute the number of voters in this bloc
            bloc_voters = self.round_num(self.bloc_voter_prop[bloc] * number_of_ballots)

            # store the opposition bloc
            opp_bloc = next(iter(set(blocs).difference(set(bloc))))

            # compute how many ballots list a bloc candidate first
            bloc_first_count = sum(
                [
                    freq
                    for ballot, freq in ballot_frequencies.items()
                    if ballot[0] == bloc
                ]
            )

            # Compute the pref interval for this bloc
            pref_interval_dict = self.pref_interval_by_bloc[bloc]

            # compute the relative probabilities of each ballot
            # sorted by ones where the ballot lists the bloc first
            # and those that list the opp first
            prob_ballot_given_bloc_first = {
                ballot: freq / bloc_first_count
                for ballot, freq in ballot_frequencies.items()
                if ballot[0] == bloc
            }
            prob_ballot_given_opp_first = {
                ballot: freq / bloc_first_count
                for ballot, freq in ballot_frequencies.items()
                if ballot[0] == opp_bloc
            }

            # Generate ballots
            for _ in range(bloc_voters):
                # Randomly choose first choice based off
                # bloc crossover rate
                first_choice = np.random.choice(
                    [bloc, opp_bloc],
                    p=[
                        1 - self.bloc_crossover_rate[bloc][opp_bloc],
                        self.bloc_crossover_rate[bloc][opp_bloc],
                    ],
                )
                # Based on first choice, randomly choose
                # ballots weighted by Cambridge frequency
                if first_choice == bloc:
                    bloc_ordering = random.choices(
                        list(prob_ballot_given_bloc_first.keys()),
                        weights=list(prob_ballot_given_bloc_first.values()),
                        k=1,
                    )[0]
                else:
                    bloc_ordering = random.choices(
                        list(prob_ballot_given_opp_first.keys()),
                        weights=list(prob_ballot_given_opp_first.values()),
                        k=1,
                    )[0]

                # Now turn bloc ordering into candidate ordering
                pl_ordering = list(
                    np.random.choice(
                        list(pref_interval_dict.keys()),
                        self.ballot_length,
                        p=list(pref_interval_dict.values()),
                        replace=False,
                    )
                )
                ordered_bloc_slate = [
                    c for c in pl_ordering if c in self.slate_to_candidates[bloc]
                ]
                ordered_opp_slate = [
                    c for c in pl_ordering if c in self.slate_to_candidates[opp_bloc]
                ]

                # Fill in the bloc slots as determined
                # With the candidate ordering generated with PL
                full_ballot = []
                for b in bloc_ordering:
                    if b == bloc:
                        if ordered_bloc_slate:
                            full_ballot.append(ordered_bloc_slate.pop(0))
                    else:
                        if ordered_opp_slate:
                            full_ballot.append(ordered_opp_slate.pop(0))

                ballot_pool.append(tuple(full_ballot))

        pp = self.ballot_pool_to_profile(
            ballot_pool=ballot_pool, candidates=self.candidates
        )
        return pp<|MERGE_RESOLUTION|>--- conflicted
+++ resolved
@@ -32,19 +32,11 @@
 
         Args:
             candidates (list): list of candidates in the election
-<<<<<<< HEAD
             ballot_length (Optional[int]): length of ballots to generate. \
             Defaults to the length of candidates.
             pref_interval_by_bloc (dict[dict], optional): a mapping of slate to preference interval\
             (ex. {race: {candidate : interval length}})
             bloc_voter_prop (dict): a mapping of slate to voter proportions \
-=======
-            ballot_length (Optional[int]): length of ballots to generate.
-            Defaults to the length of candidates.
-            pref_interval_by_bloc (dict[dict], optional): a mapping of slate to preference interval
-            (ex. {race: {candidate : interval length}})
-            bloc_voter_prop (dict): a mapping of slate to voter proportions
->>>>>>> 480c7130
             (ex. {race: voter proportion}). Defaults to None.
 
         Raises:
@@ -80,7 +72,6 @@
         **data,
     ):
         """
-<<<<<<< HEAD
         Initializes a Ballot Generator by constructing a preference interval from parameters \
         (the prior parameters will be overwrittern)
 
@@ -88,15 +79,6 @@
             slate_to_candidate (dict): a mapping of slate to candidates \
             (ex. {race: [candidate]})
             bloc_voter_prop (dict): a mapping of the percentage of total voters per bloc \
-=======
-        Initializes a Ballot Generator by constructing a preference interval from parameters
-        (the prior parameters will be overwrittern)
-
-        Args:
-            slate_to_candidate (dict): a mapping of slate to candidates
-            (ex. {race: [candidate]})
-            bloc_voter_prop (dict): a mapping of the percentage of total voters per bloc
->>>>>>> 480c7130
             (ex. {race: 0.5})
             cohesion (dict): cohension factor for each bloc
             alphas (dict): alpha for the dirchlet distribution of each bloc
@@ -115,24 +97,6 @@
             )
         if slate_to_candidates.keys() != bloc_voter_prop.keys():
             raise ValueError("slates and blocs are not the same")
-<<<<<<< HEAD
-
-        def _construct_preference_interval(
-            alphas: dict, cohesion: int, bloc: str, slate_to_cands: dict
-        ) -> dict:
-            intervals = {}
-
-            for group, alpha in alphas.items():
-                num_cands = len(slate_to_cands[group])
-                probs = list(np.random.dirichlet([alpha] * num_cands))
-                for prob, cand in zip(probs, slate_to_cands[group]):
-                    if group == bloc:  # e.g W for W cands
-                        pi = cohesion
-                    else:  # e.g W for POC cands
-                        pi = 1 - cohesion
-                    intervals[cand] = pi * prob
-
-=======
 
         def _construct_preference_interval(
             alphas: dict, cohesion: int, bloc: str, slate_to_cands: dict
@@ -150,7 +114,6 @@
                         pi = 1 - cohesion
                     intervals[cand] = pi * prob
 
->>>>>>> 480c7130
             return intervals
 
         interval_by_bloc = {}
@@ -246,16 +209,6 @@
         Initializes a Ballot Simplex model
 
         Args:
-<<<<<<< HEAD
-            alpha (float, optional): alpha parameter for ballot simplex.
-            point (dict, optional): a point in the ballot simplex, \
-            with candidate as keys and electoral support as values.
-        """
-        if alpha or point:
-            self.alpha = alpha
-            self.point = point
-            super().__init__(**data)
-=======
             alpha (float, optional): alpha parameter for ballot simplex. Defaults to None.
             point (dict, optional): a point in the ballot simplex,
             with candidate as keys and electoral support as values. Defaults to None.
@@ -272,7 +225,6 @@
             self.alpha = 1e-10
         self.point = point
         super().__init__(**data)
->>>>>>> 480c7130
 
     @classmethod
     def from_point(cls, point: dict, **data):
@@ -293,7 +245,6 @@
                 f"probability distribution from point ({point.values()}) does not sum to 1"
             )
         return cls(point=point, **data)
-<<<<<<< HEAD
 
     @classmethod
     def from_alpha(cls, alpha: float, **data):
@@ -306,21 +257,7 @@
         Returns:
             BallotSimplex: initialized from alpha
         """
-=======
-
-    @classmethod
-    def from_alpha(cls, alpha: float, **data):
-        """
-        Initializes a Ballot Simplex model from an alpha value for the dirichlet distribution
-
-        Args:
-            alpha (float): an alpha parameter for the dirichlet distribution
-
-        Returns:
-            BallotSimplex: initialized from alpha
-        """
-
->>>>>>> 480c7130
+
         return cls(alpha=alpha, **data)
 
     def generate_profile(self, number_of_ballots) -> PreferenceProfile:
@@ -328,15 +265,9 @@
 
         perm_rankings = [list(value) for value in perm_set]
 
-<<<<<<< HEAD
-        if self.alpha:
-            draw_probabilities = list(
-                np.random.dirichlet([self.alpha] * len(perm_rankings))
-=======
         if self.alpha is not None:
             draw_probabilities = list(
                 np.random.default_rng().dirichlet([self.alpha] * len(perm_rankings))
->>>>>>> 480c7130
             )
         elif self.point:
             # calculates probabilities for each ranking
@@ -352,11 +283,6 @@
             draw_probabilities = [
                 prob / sum(draw_probabilities) for prob in draw_probabilities
             ]
-<<<<<<< HEAD
-        else:
-            raise AttributeError("alpha or point needs to be initialized.")
-=======
->>>>>>> 480c7130
 
         ballot_pool = []
 
@@ -651,19 +577,11 @@
         Initializes Cambridge Sampler Ballot Generation  model
 
         Args:
-<<<<<<< HEAD
             slate_to_candidate (dict): a mapping of slate to candidates \
             (ex. {race: [candidate]})
             pref_interval_by_bloc (dict): a mapping of bloc to preference interval \
             (ex. {race: {candidate : interval length}})
             path (Optional[Path]): a path to an election data file to sample from. \
-=======
-            slate_to_candidate (dict): a mapping of slate to candidates
-            (ex. {race: [candidate]})
-            pref_interval_by_bloc (dict): a mapping of bloc to preference interval
-            (ex. {race: {candidate : interval length}})
-            path (Optional[Path]): a path to an election data file to sample from.
->>>>>>> 480c7130
             Defaults to Cambridge elections.
         """
 
