--- conflicted
+++ resolved
@@ -2,12 +2,7 @@
 from typing import Optional
 from pydantic import BaseModel, validator
 from fractions import Fraction
-<<<<<<< HEAD
-
-# from functools import cache
-=======
 import pandas as pd
->>>>>>> 3cf74a79
 
 
 class PreferenceProfile(BaseModel):
