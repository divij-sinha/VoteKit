--- conflicted
+++ resolved
@@ -1,420 +1,222 @@
-<<<<<<< HEAD
-from votekit.election_types import STV, Borda, Plurality
-from votekit.cvr_loaders import rank_column_csv, blt  # type:ignore
-from pathlib import Path
-import pytest
-from fractions import Fraction
-from votekit.ballot import Ballot
-from votekit.profile import PreferenceProfile
-from votekit.utils import (
-    fractional_transfer,
-    random_transfer,
-    remove_cand,
-    compute_votes,
-)
-
-
-BASE_DIR = Path(__file__).resolve().parent
-DATA_DIR = BASE_DIR / "data/csv"
-BLT_DIR = BASE_DIR / "data/txt/"
-
-
-test_profile = rank_column_csv(DATA_DIR / "ten_ballot.csv")
-mn_profile = rank_column_csv(DATA_DIR / "mn_clean_ballots.csv")
-
-
-def test_droop_default_parameter():
-
-    pp, seats = blt(BLT_DIR / "edinburgh17-01_abridged.blt")
-
-    election = STV(pp, fractional_transfer, seats=seats)
-
-    droop_quota = int((8 + 14 + 1 + 13 + 1 + 1 + 2) / (4 + 1)) + 1
-
-    assert election.threshold == droop_quota
-
-
-def test_droop_inputed_parameter():
-
-    pp, seats = blt(BLT_DIR / "edinburgh17-01_abridged.blt")
-
-    election = STV(pp, fractional_transfer, seats=seats, quota="Droop")
-
-    droop_quota = int((8 + 14 + 1 + 13 + 1 + 1 + 2) / (4 + 1)) + 1
-
-    assert election.threshold == droop_quota
-
-
-def test_quota_misspelled_parameter():
-
-    pp, seats = blt(BLT_DIR / "edinburgh17-01_abridged.blt")
-
-    with pytest.raises(ValueError):
-        _ = STV(pp, fractional_transfer, seats=seats, quota="droops")
-
-
-def test_hare_quota():
-
-    pp, seats = blt(BLT_DIR / "edinburgh17-01_abridged.blt")
-
-    election = STV(pp, fractional_transfer, seats=seats, quota="hare")
-
-    hare_quota = int((8 + 14 + 1 + 13 + 1 + 1 + 2) / 4)
-
-    assert election.threshold == hare_quota
-
-
-def test_max_votes_toy():
-    max_cand = "a"
-    cands = test_profile.get_candidates()
-    ballots = test_profile.get_ballots()
-    results = {cand: votes for cand, votes in compute_votes(cands, ballots)}
-    max_votes = [
-        candidate
-        for candidate, votes in results.items()
-        if votes == max(results.values())
-    ]
-    assert results[max_cand] == 6
-    assert max_votes[0] == max_cand
-
-
-def test_min_votes_mn():
-    min_cand = "JOHN CHARLES WILSON"
-    cands = mn_profile.get_candidates()
-    ballots = mn_profile.get_ballots()
-    results = {cand: votes for cand, votes in compute_votes(cands, ballots)}
-    max_votes = [
-        candidate
-        for candidate, votes in results.items()
-        if votes == min(results.values())
-    ]
-    assert max_votes[0] == min_cand
-
-
-def test_remove_cand_not_inplace():
-    remove = "a"
-    ballots = test_profile.get_ballots()
-    new_ballots = remove_cand(remove, ballots)
-    assert ballots != new_ballots
-
-
-def test_remove_fake_cand():
-    remove = "z"
-    ballots = test_profile.get_ballots()
-    new_ballots = remove_cand(remove, ballots)
-    assert ballots == new_ballots
-
-
-def test_remove_and_shift():
-    remove = "a"
-    ballots = test_profile.get_ballots()
-    new_ballots = remove_cand(remove, ballots)
-    for ballot in new_ballots:
-        if len(ballot.ranking) == len(ballots[0].ranking):
-            assert len(ballot.ranking) == len(ballots[0].ranking)
-
-
-def test_irv_winner_mn():
-    irv = STV(mn_profile, fractional_transfer, 1)
-    outcome = irv.run_election()
-    winner = "BETSY HODGES"
-    assert [winner] == outcome.elected
-
-
-def test_stv_winner_mn():
-    irv = STV(mn_profile, fractional_transfer, 3)
-    outcome = irv.run_election()
-    winners = ["BETSY HODGES", "MARK ANDREW", "DON SAMUELS"]
-    assert winners == outcome.get_all_winners()
-
-
-def test_runstep_seats_full_at_start():
-    mock = STV(test_profile, fractional_transfer, 9)
-    step = mock.get_init_profile()
-    assert step == test_profile
-
-
-def test_runstep_update_inplace_mn():
-    irv = STV(mn_profile, fractional_transfer, 1)
-    out = irv.run_step()
-    step = out.profile
-    last = "JOHN CHARLES WILSON"
-    assert step != mn_profile
-    assert last not in step.get_candidates()
-    assert last == out.get_all_eliminated()[0]
-
-
-def test_rand_transfer_func_mock_data():
-    winner = "A"
-    ballots = [
-        Ballot(ranking=({"A"}, {"C"}, {"B"}), weight=Fraction(2)),
-        Ballot(ranking=({"A"}, {"B"}, {"C"}), weight=Fraction(1)),
-    ]
-    votes = {"A": 3}
-    threshold = 1
-
-    ballots_after_transfer = random_transfer(
-        winner=winner, ballots=ballots, votes=votes, threshold=threshold
-    )
-
-    counts = compute_votes(candidates=["B", "C"], ballots=ballots_after_transfer)
-
-    assert counts[0].votes == Fraction(1) or counts[0].votes == Fraction(2)
-
-
-def test_rand_transfer_assert():
-    winner = "A"
-    ballots = [
-        Ballot(ranking=({"A"}, {"C"}, {"B"}), weight=Fraction(1000)),
-        Ballot(ranking=({"A"}, {"B"}, {"C"}), weight=Fraction(1000)),
-    ]
-    votes = {"A": 2000}
-    threshold = 1000
-
-    ballots_after_transfer = random_transfer(
-        winner=winner, ballots=ballots, votes=votes, threshold=threshold
-    )
-    counts = compute_votes(candidates=["B", "C"], ballots=ballots_after_transfer)
-
-    assert 400 < counts[0].votes < 600
-
-
-def test_plurality():
-    profile = PreferenceProfile(
-        ballots=[
-            Ballot(ranking=[{"A"}, {"B"}], weight=Fraction(1), voters={"tom"}),
-            Ballot(ranking=[{"A"}, {"B"}, {"C"}], weight=Fraction(1), voters={"andy"}),
-            Ballot(ranking=[{"A"}, {"C"}, {"B"}], weight=Fraction(3), voters={"andy"}),
-        ]
-    )
-    election = Plurality(profile, seats=1)
-    results = election.run_election()
-    assert results.get_all_winners() == ["A"]
-
-
-def test_plurality_multi_winner():
-    profile = PreferenceProfile(
-        ballots=[
-            Ballot(ranking=[{"D"}, {"B"}], weight=Fraction(1), voters={"tom"}),
-            Ballot(ranking=[{"C"}, {"B"}, {"C"}], weight=Fraction(2), voters={"andy"}),
-            Ballot(ranking=[{"A"}, {"C"}, {"B"}], weight=Fraction(3), voters={"andy"}),
-        ]
-    )
-    election = Plurality(profile, seats=3)
-    results = election.run_election()
-    assert results.get_all_winners() == ["A", "C", "D"]
-
-
-# ---------------------------------------------------------------------------
-#                         Borda Election Tests
-# ---------------------------------------------------------------------------
-
-
-def test_toy_Borda():
-    known_winners = ["{'a'}", "{'d'}", "{'b'}", "{'c'}", "{'e'}"]
-    ballot_list = [
-        Ballot(ranking=[{"a"}, {"b"}, {"c"}, {"d"}, {"e"}], weight=Fraction(100)),
-        Ballot(ranking=[{"a"}, {"b"}], weight=Fraction(300)),
-        Ballot(ranking=[{"d"}], weight=Fraction(400)),
-    ]
-    toy_pp = PreferenceProfile(ballots=ballot_list)
-    borda_election = Borda(toy_pp, seats=5)
-    toy_winners = borda_election.run_borda_election().get_all_winners()
-    assert known_winners == toy_winners
-=======
-from votekit.election_types import (
-    compute_votes,
-    remove_cand,
-    fractional_transfer,
-    random_transfer,
-    STV,
-)  # type:ignore
-from votekit.cvr_loaders import rank_column_csv, blt  # type:ignore
-from pathlib import Path
-import pytest
-from fractions import Fraction
-from votekit.ballot import Ballot
-
-
-BASE_DIR = Path(__file__).resolve().parent
-DATA_DIR = BASE_DIR / "data/csv"
-BLT_DIR = BASE_DIR / "data/txt/"
-
-
-test_profile = rank_column_csv(DATA_DIR / "ten_ballot.csv")
-mn_profile = rank_column_csv(DATA_DIR / "mn_clean_ballots.csv")
-
-
-def test_droop_default_parameter():
-
-    pp, seats = blt(BLT_DIR / "edinburgh17-01_abridged.blt")
-
-    election = STV(pp, fractional_transfer, seats=seats)
-
-    droop_quota = int((8 + 14 + 1 + 13 + 1 + 1 + 2) / (4 + 1)) + 1
-
-    assert election.threshold == droop_quota
-
-
-def test_droop_inputed_parameter():
-
-    pp, seats = blt(BLT_DIR / "edinburgh17-01_abridged.blt")
-
-    election = STV(pp, fractional_transfer, seats=seats, quota="Droop")
-
-    droop_quota = int((8 + 14 + 1 + 13 + 1 + 1 + 2) / (4 + 1)) + 1
-
-    assert election.threshold == droop_quota
-
-
-def test_quota_misspelled_parameter():
-
-    pp, seats = blt(BLT_DIR / "edinburgh17-01_abridged.blt")
-
-    with pytest.raises(ValueError):
-        _ = STV(pp, fractional_transfer, seats=seats, quota="droops")
-
-
-def test_hare_quota():
-
-    pp, seats = blt(BLT_DIR / "edinburgh17-01_abridged.blt")
-
-    election = STV(pp, fractional_transfer, seats=seats, quota="hare")
-
-    hare_quota = int((8 + 14 + 1 + 13 + 1 + 1 + 2) / 4)
-
-    assert election.threshold == hare_quota
-
-
-def test_max_votes_toy():
-    max_cand = "a"
-    cands = test_profile.get_candidates()
-    ballots = test_profile.get_ballots()
-    results = {cand: votes for cand, votes in compute_votes(cands, ballots)}
-    max_votes = [
-        candidate
-        for candidate, votes in results.items()
-        if votes == max(results.values())
-    ]
-    assert results[max_cand] == 6
-    assert max_votes[0] == max_cand
-
-
-def test_min_votes_mn():
-    min_cand = "JOHN CHARLES WILSON"
-    cands = mn_profile.get_candidates()
-    ballots = mn_profile.get_ballots()
-    results = {cand: votes for cand, votes in compute_votes(cands, ballots)}
-    max_votes = [
-        candidate
-        for candidate, votes in results.items()
-        if votes == min(results.values())
-    ]
-    assert max_votes[0] == min_cand
-
-
-def test_remove_cand_not_inplace():
-    remove = "a"
-    ballots = test_profile.get_ballots()
-    new_ballots = remove_cand(remove, ballots)
-    assert ballots != new_ballots
-
-
-def test_remove_fake_cand():
-    remove = "z"
-    ballots = test_profile.get_ballots()
-    new_ballots = remove_cand(remove, ballots)
-    assert ballots == new_ballots
-
-
-def test_remove_and_shift():
-    remove = "a"
-    ballots = test_profile.get_ballots()
-    new_ballots = remove_cand(remove, ballots)
-    for ballot in new_ballots:
-        if len(ballot.ranking) == len(ballots[0].ranking):
-            assert len(ballot.ranking) == len(ballots[0].ranking)
-
-
-def test_irv_winner_mn():
-    irv = STV(mn_profile, fractional_transfer, 1)
-    outcome = irv.run_election()
-    winner = "BETSY HODGES"
-    assert [winner] == outcome.elected
-
-
-def test_stv_winner_mn():
-    irv = STV(mn_profile, fractional_transfer, 3)
-    outcome = irv.run_election()
-    winners = ["BETSY HODGES", "MARK ANDREW", "DON SAMUELS"]
-    assert winners == outcome.get_all_winners()
-
-
-# def test_runstep_seats_full_at_start():
-#     mock = STV(test_profile, fractional_transfer, 9)
-#     step = mock.__profile
-#     assert step == test_profile
-
-
-def test_runstep_update_inplace_mn():
-    irv = STV(mn_profile, fractional_transfer, 1)
-    out = irv.run_step()
-    step = out.profile
-    last = "JOHN CHARLES WILSON"
-    assert step != mn_profile
-    assert last not in step.get_candidates()
-    assert last == out.get_all_eliminated()[0]
-
-
-def test_rand_transfer_func_mock_data():
-    winner = "A"
-    ballots = [
-        Ballot(ranking=({"A"}, {"C"}, {"B"}), weight=Fraction(2)),
-        Ballot(ranking=({"A"}, {"B"}, {"C"}), weight=Fraction(1)),
-    ]
-    votes = {"A": 3}
-    threshold = 1
-
-    ballots_after_transfer = random_transfer(
-        winner=winner, ballots=ballots, votes=votes, threshold=threshold
-    )
-
-    counts = compute_votes(candidates=["B", "C"], ballots=ballots_after_transfer)
-
-    assert counts[0].votes == Fraction(1) or counts[0].votes == Fraction(2)
-
-
-def test_rand_transfer_assert():
-    winner = "A"
-    ballots = [
-        Ballot(ranking=({"A"}, {"C"}, {"B"}), weight=Fraction(1000)),
-        Ballot(ranking=({"A"}, {"B"}, {"C"}), weight=Fraction(1000)),
-    ]
-    votes = {"A": 2000}
-    threshold = 1000
-
-    ballots_after_transfer = random_transfer(
-        winner=winner, ballots=ballots, votes=votes, threshold=threshold
-    )
-    counts = compute_votes(candidates=["B", "C"], ballots=ballots_after_transfer)
-
-    assert 400 < counts[0].votes < 600
-
-
-# ---------------------------------------------------------------------------
-#                         Borda Election Tests
-# ---------------------------------------------------------------------------
-
-
-# def test_toy_Borda():
-#     known_winners = ["{'a'}", "{'d'}", "{'b'}", "{'c'}", "{'e'}"]
-#     ballot_list = [
-#         Ballot(ranking=[{"a"}, {"b"}, {"c"}, {"d"}, {"e"}], weight=Fraction(100)),
-#         Ballot(ranking=[{"a"}, {"b"}], weight=Fraction(300)),
-#         Ballot(ranking=[{"d"}], weight=Fraction(400)),
-#     ]
-#     toy_pp = PreferenceProfile(ballots=ballot_list)
-#     borda_election = Borda(toy_pp, seats=5)
-#     toy_winners = borda_election.run_borda_election().get_all_winners()
-#     assert known_winners == toy_winners
->>>>>>> 97a39925
+from votekit.election_types import STV, Plurality
+from votekit.cvr_loaders import rank_column_csv, blt  # type:ignore
+from pathlib import Path
+import pytest
+from fractions import Fraction
+from votekit.ballot import Ballot
+from votekit.profile import PreferenceProfile
+from votekit.utils import (
+    fractional_transfer,
+    random_transfer,
+    remove_cand,
+    compute_votes,
+)
+
+
+BASE_DIR = Path(__file__).resolve().parent
+DATA_DIR = BASE_DIR / "data/csv"
+BLT_DIR = BASE_DIR / "data/txt/"
+
+
+test_profile = rank_column_csv(DATA_DIR / "ten_ballot.csv")
+mn_profile = rank_column_csv(DATA_DIR / "mn_clean_ballots.csv")
+
+
+def test_droop_default_parameter():
+
+    pp, seats = blt(BLT_DIR / "edinburgh17-01_abridged.blt")
+
+    election = STV(pp, fractional_transfer, seats=seats)
+
+    droop_quota = int((8 + 14 + 1 + 13 + 1 + 1 + 2) / (4 + 1)) + 1
+
+    assert election.threshold == droop_quota
+
+
+def test_droop_inputed_parameter():
+
+    pp, seats = blt(BLT_DIR / "edinburgh17-01_abridged.blt")
+
+    election = STV(pp, fractional_transfer, seats=seats, quota="Droop")
+
+    droop_quota = int((8 + 14 + 1 + 13 + 1 + 1 + 2) / (4 + 1)) + 1
+
+    assert election.threshold == droop_quota
+
+
+def test_quota_misspelled_parameter():
+
+    pp, seats = blt(BLT_DIR / "edinburgh17-01_abridged.blt")
+
+    with pytest.raises(ValueError):
+        _ = STV(pp, fractional_transfer, seats=seats, quota="droops")
+
+
+def test_hare_quota():
+
+    pp, seats = blt(BLT_DIR / "edinburgh17-01_abridged.blt")
+
+    election = STV(pp, fractional_transfer, seats=seats, quota="hare")
+
+    hare_quota = int((8 + 14 + 1 + 13 + 1 + 1 + 2) / 4)
+
+    assert election.threshold == hare_quota
+
+
+def test_max_votes_toy():
+    max_cand = "a"
+    cands = test_profile.get_candidates()
+    ballots = test_profile.get_ballots()
+    results = {cand: votes for cand, votes in compute_votes(cands, ballots)}
+    max_votes = [
+        candidate
+        for candidate, votes in results.items()
+        if votes == max(results.values())
+    ]
+    assert results[max_cand] == 6
+    assert max_votes[0] == max_cand
+
+
+def test_min_votes_mn():
+    min_cand = "JOHN CHARLES WILSON"
+    cands = mn_profile.get_candidates()
+    ballots = mn_profile.get_ballots()
+    results = {cand: votes for cand, votes in compute_votes(cands, ballots)}
+    max_votes = [
+        candidate
+        for candidate, votes in results.items()
+        if votes == min(results.values())
+    ]
+    assert max_votes[0] == min_cand
+
+
+def test_remove_cand_not_inplace():
+    remove = "a"
+    ballots = test_profile.get_ballots()
+    new_ballots = remove_cand(remove, ballots)
+    assert ballots != new_ballots
+
+
+def test_remove_fake_cand():
+    remove = "z"
+    ballots = test_profile.get_ballots()
+    new_ballots = remove_cand(remove, ballots)
+    assert ballots == new_ballots
+
+
+def test_remove_and_shift():
+    remove = "a"
+    ballots = test_profile.get_ballots()
+    new_ballots = remove_cand(remove, ballots)
+    for ballot in new_ballots:
+        if len(ballot.ranking) == len(ballots[0].ranking):
+            assert len(ballot.ranking) == len(ballots[0].ranking)
+
+
+def test_irv_winner_mn():
+    irv = STV(mn_profile, fractional_transfer, 1)
+    outcome = irv.run_election()
+    winner = "BETSY HODGES"
+    assert [winner] == outcome.elected
+
+
+def test_stv_winner_mn():
+    irv = STV(mn_profile, fractional_transfer, 3)
+    outcome = irv.run_election()
+    winners = ["BETSY HODGES", "MARK ANDREW", "DON SAMUELS"]
+    assert winners == outcome.get_all_winners()
+
+
+# def test_runstep_seats_full_at_start():
+#     mock = STV(test_profile, fractional_transfer, 9)
+#     step = mock.__profile
+#     assert step == test_profile
+
+
+def test_runstep_update_inplace_mn():
+    irv = STV(mn_profile, fractional_transfer, 1)
+    out = irv.run_step()
+    step = out.profile
+    last = "JOHN CHARLES WILSON"
+    assert step != mn_profile
+    assert last not in step.get_candidates()
+    assert last == out.get_all_eliminated()[0]
+
+
+def test_rand_transfer_func_mock_data():
+    winner = "A"
+    ballots = [
+        Ballot(ranking=({"A"}, {"C"}, {"B"}), weight=Fraction(2)),
+        Ballot(ranking=({"A"}, {"B"}, {"C"}), weight=Fraction(1)),
+    ]
+    votes = {"A": 3}
+    threshold = 1
+
+    ballots_after_transfer = random_transfer(
+        winner=winner, ballots=ballots, votes=votes, threshold=threshold
+    )
+
+    counts = compute_votes(candidates=["B", "C"], ballots=ballots_after_transfer)
+
+    assert counts[0].votes == Fraction(1) or counts[0].votes == Fraction(2)
+
+
+def test_rand_transfer_assert():
+    winner = "A"
+    ballots = [
+        Ballot(ranking=({"A"}, {"C"}, {"B"}), weight=Fraction(1000)),
+        Ballot(ranking=({"A"}, {"B"}, {"C"}), weight=Fraction(1000)),
+    ]
+    votes = {"A": 2000}
+    threshold = 1000
+
+    ballots_after_transfer = random_transfer(
+        winner=winner, ballots=ballots, votes=votes, threshold=threshold
+    )
+    counts = compute_votes(candidates=["B", "C"], ballots=ballots_after_transfer)
+
+    assert 400 < counts[0].votes < 600
+
+
+def test_plurality():
+    profile = PreferenceProfile(
+        ballots=[
+            Ballot(ranking=[{"A"}, {"B"}], weight=Fraction(1), voters={"tom"}),
+            Ballot(ranking=[{"A"}, {"B"}, {"C"}], weight=Fraction(1), voters={"andy"}),
+            Ballot(ranking=[{"A"}, {"C"}, {"B"}], weight=Fraction(3), voters={"andy"}),
+        ]
+    )
+    election = Plurality(profile, seats=1)
+    results = election.run_election()
+    assert results.get_all_winners() == ["A"]
+
+
+def test_plurality_multi_winner():
+    profile = PreferenceProfile(
+        ballots=[
+            Ballot(ranking=[{"D"}, {"B"}], weight=Fraction(1), voters={"tom"}),
+            Ballot(ranking=[{"C"}, {"B"}, {"C"}], weight=Fraction(2), voters={"andy"}),
+            Ballot(ranking=[{"A"}, {"C"}, {"B"}], weight=Fraction(3), voters={"andy"}),
+        ]
+    )
+    election = Plurality(profile, seats=3)
+    results = election.run_election()
+    assert results.get_all_winners() == ["A", "C", "D"]
+
+
+# ---------------------------------------------------------------------------
+#                         Borda Election Tests
+# ---------------------------------------------------------------------------
+
+
+# def test_toy_Borda():
+#     known_winners = ["{'a'}", "{'d'}", "{'b'}", "{'c'}", "{'e'}"]
+#     ballot_list = [
+#         Ballot(ranking=[{"a"}, {"b"}, {"c"}, {"d"}, {"e"}], weight=Fraction(100)),
+#         Ballot(ranking=[{"a"}, {"b"}], weight=Fraction(300)),
+#         Ballot(ranking=[{"d"}], weight=Fraction(400)),
+#     ]
+#     toy_pp = PreferenceProfile(ballots=ballot_list)
+#     borda_election = Borda(toy_pp, seats=5)
+#     toy_winners = borda_election.run_borda_election().get_all_winners()
+#     assert known_winners == toy_winners