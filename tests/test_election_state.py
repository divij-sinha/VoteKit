--- conflicted
+++ resolved
@@ -1,395 +1,384 @@
-from fractions import Fraction
-import pandas as pd
-import pytest
-from unittest.mock import MagicMock
-
-from votekit.ballot import Ballot  # type: ignore
-from votekit.election_state import ElectionState  # type: ignore
-from votekit.pref_profile import PreferenceProfile  # type: ignore
-
-
-# TODO: use Scottish 3-cand ward_03 data,
-
-b1 = Ballot(ranking=[{"A"}, {"B"}, {"C"}], weight=Fraction(250, 1))
-b2 = Ballot(ranking=[{"B"}, {"A"}, {"C"}], weight=Fraction(200, 1))
-b3 = Ballot(ranking=[{"C"}, {"B"}, {"A"}], weight=Fraction(100, 1))
-
-ballots_2 = [b1, b2, b3]
-pref_0 = PreferenceProfile(ballots=ballots_2)
-pref_1 = PreferenceProfile(
-    ballots=[
-        Ballot(ranking=[{"A"}, {"B"}], weight=Fraction(250, 1)),
-        Ballot(ranking=[{"B"}, {"A"}], weight=Fraction(300, 1)),
-    ]
-)
-pref_2 = PreferenceProfile(ballots=[Ballot(ranking=[{"A"}], weight=Fraction(274, 1))])
-round_0 = ElectionState(
-    curr_round=0,
-    elected=[],
-    eliminated_cands=[],
-    remaining=[{"A", "B", "C"}],
-    profile=pref_0,
-    previous=None,
-)
-round_1 = ElectionState(
-    curr_round=1,
-    elected=[],
-    eliminated_cands=[{"C"}],
-    remaining=[{"B", "A"}],
-    profile=pref_1,
-    previous=round_0,
-)
-round_2 = ElectionState(
-    curr_round=2,
-    elected=[{"B"}],
-    eliminated_cands=[],
-    remaining=[{"A"}],
-    profile=pref_2,
-    previous=round_1,
-)
-
-rounds = [round_0, round_1, round_2]
-rds = [0, 1, 2]
-elects = [[], [], [{"B"}]]
-elims = [[], [{"C"}], []]
-remains = [[{"A", "B", "C"}], [{"B", "A"}], [{"A"}]]
-wins = [[], [], [{"B"}]]
-los = [[], [{"C"}], [{"C"}]]
-ranks = [[{"A", "B", "C"}], [{"B", "A"}, {"C"}], [{"B"}, {"A"}, {"C"}]]
-
-
-correct_status = pd.DataFrame(
-    {
-        "Candidate": ["A", "B", "C"],
-        "Status": ["Remaining", "Elected", "Eliminated"],
-        "Round": [2, 2, 1],
-    }
-)
-
-
-def test_get_attributes():
-
-    for i in range(3):
-        assert rounds[i].curr_round == rds[i]
-        assert rounds[i].elected == elects[i]
-        assert rounds[i].eliminated_cands == elims[i]
-        assert rounds[i].remaining == remains[i]
-
-
-def test_lists():
-    for i in range(3):
-        assert rounds[i].winners() == wins[i]
-        assert rounds[i].eliminated() == los[i]
-        assert rounds[i].rankings() == ranks[i]
-
-
-def test_changed_rankings():
-    assert rounds[1].changed_rankings() == {"C": (0, 2)}
-
-
-def test_get_all_winners():
-    first = ElectionState(
-        curr_round=1,
-        elected=[{"A"}, {"B"}],
-        eliminated_cands=[{"C"}],
-        profile=MagicMock(spec=PreferenceProfile),
-    )
-    second = ElectionState(
-        curr_round=2,
-        elected=[{"D"}],
-        eliminated_cands=[{"E"}],
-        profile=MagicMock(spec=PreferenceProfile),
-        previous=first,
-    )
-
-    first_winners = first.winners()
-    assert first_winners == [{"A"}, {"B"}]
-
-    second_winners = second.winners()
-    assert second_winners == [{"A"}, {"B"}, {"D"}]
-
-
-def test_round_previous():
-    first = ElectionState(
-        curr_round=1,
-        elected=[{"A"}, {"B"}],
-        eliminated_cands=[{"C"}],
-        profile=MagicMock(spec=PreferenceProfile),
-    )
-    second = ElectionState(
-        curr_round=2,
-        elected=[{"D"}],
-        eliminated_cands=[{"E"}],
-        profile=MagicMock(spec=PreferenceProfile),
-        previous=first,
-    )
-
-<<<<<<< HEAD
-    results = second.get_round_outcome(round=1)
-=======
-    results = second.round_outcome(roundNum=1)
->>>>>>> 470cbd5e
-    assert results == {"Elected": ["A", "B"], "Eliminated": ["C"]}
-
-
-def test_round_outcome_error():
-    first = ElectionState(
-        curr_round=1,
-        elected=[{"A"}, {"B"}],
-        eliminated_cands=[{"C"}],
-        profile=MagicMock(spec=PreferenceProfile),
-    )
-
-    with pytest.raises(ValueError):
-<<<<<<< HEAD
-        first.get_round_outcome(round=4)
-=======
-        first.round_outcome(roundNum=4)
->>>>>>> 470cbd5e
-
-
-def test_elimination_order():
-    first = ElectionState(
-        curr_round=1,
-        elected=[{"A"}, {"B"}],
-        eliminated_cands=[{"C"}],
-        profile=MagicMock(spec=PreferenceProfile),
-    )
-    second = ElectionState(
-        curr_round=2,
-        elected=[{"D"}],
-        eliminated_cands=[{"E"}],
-        profile=MagicMock(spec=PreferenceProfile),
-        previous=first,
-    )
-    third = ElectionState(
-        curr_round=3,
-        elected=[{"A"}, {"B"}],
-        eliminated_cands=[{"F"}],
-        profile=MagicMock(spec=PreferenceProfile),
-        previous=second,
-    )
-    fourth = ElectionState(
-        curr_round=4,
-        elected=[{"D"}],
-        eliminated_cands=[{"G"}],
-        profile=MagicMock(spec=PreferenceProfile),
-        previous=third,
-    )
-
-    elims = fourth.eliminated()
-    assert elims == [{"G"}, {"F"}, {"E"}, {"C"}]
-
-
-def test_ranking_no_remaining():
-    first = ElectionState(
-        curr_round=1,
-        elected=[{"A"}, {"B"}],
-        eliminated_cands=[{"C"}],
-        profile=MagicMock(spec=PreferenceProfile),
-    )
-    second = ElectionState(
-        curr_round=2,
-        elected=[{"D"}],
-        eliminated_cands=[{"E"}],
-        profile=MagicMock(spec=PreferenceProfile),
-        previous=first,
-    )
-
-    rank = second.rankings()
-    assert rank == [{"A"}, {"B"}, {"D"}, {"E"}, {"C"}]
-
-
-def test_ranking_w_remaing():
-    first = ElectionState(
-        curr_round=1,
-        elected=[{"A"}, {"B"}],
-        remaining=[{"F"}],
-        eliminated_cands=[{"C"}],
-        profile=MagicMock(spec=PreferenceProfile),
-    )
-    second = ElectionState(
-        curr_round=2,
-        elected=[{"D"}, {"F"}],
-        eliminated_cands=[{"E"}],
-        profile=MagicMock(spec=PreferenceProfile),
-        previous=first,
-    )
-
-    rank = second.rankings()
-    assert rank == [{"A"}, {"B"}, {"D"}, {"F"}, {"E"}, {"C"}]
-
-
-def test_status_df_post_election():
-    df = round_2.status()
-    assert (
-        df.sort_values(by="Candidate", ascending=True)
-        .reset_index(drop=True)
-        .equals(correct_status)
-    )
-
-
-def test_status_df_one_round():
-    first = ElectionState(
-        curr_round=1,
-        elected=[{"A"}, {"B"}],
-        remaining=[{"F"}],
-        eliminated_cands=[{"C"}],
-        profile=MagicMock(spec=PreferenceProfile),
-    )
-    df = first.status()
-    assert (
-        df.sort_values(by="Candidate", ascending=True)
-        .reset_index(drop=True)
-        .equals(
-            pd.DataFrame(
-                {
-                    "Candidate": ["A", "B", "C", "F"],
-                    "Status": ["Elected", "Elected", "Eliminated", "Remaining"],
-                    "Round": [1, 1, 1, 1],
-                }
-            )
-        )
-    )
-
-
-def test_status_no_remaining():
-    first = ElectionState(
-        curr_round=1,
-        elected=[{"A"}, {"B"}],
-        remaining=[{"F"}],
-        eliminated_cands=[{"C"}],
-        profile=MagicMock(spec=PreferenceProfile),
-    )
-    second = ElectionState(
-        curr_round=2,
-        elected=[{"D"}, {"F"}],
-        eliminated_cands=[{"E"}],
-        profile=MagicMock(spec=PreferenceProfile),
-        previous=first,
-    )
-
-    correct = pd.DataFrame(
-        {
-            "Candidate": ["A", "B", "C", "D", "E", "F"],
-            "Status": [
-                "Elected",
-                "Elected",
-                "Eliminated",
-                "Elected",
-                "Eliminated",
-                "Elected",
-            ],
-            "Round": [1, 1, 1, 2, 2, 2],
-        }
-    )
-
-    df = second.status().sort_values(by="Candidate", ascending=True)
-    assert df.reset_index(drop=True).equals(correct)
-
-
-def test_status_missing_fields():
-    rd = ElectionState(
-        curr_round=1,
-        elected=[{"D"}, {"F"}],
-        eliminated_cands=[{"E"}],
-        profile=MagicMock(spec=PreferenceProfile),
-        previous=None,
-    )
-    df = rd.status().sort_values(by="Candidate", ascending=True)
-    assert df.reset_index(drop=True).equals(
-        pd.DataFrame(
-            {
-                "Candidate": ["D", "E", "F"],
-                "Status": ["Elected", "Eliminated", "Elected"],
-                "Round": [1, 1, 1],
-            }
-        )
-    )
-
-
-<<<<<<< HEAD
-def test_get_scores():
-    first = ElectionState(
-        curr_round=1,
-        elected=[{"A"}, {"B"}],
-        remaining=[{"F"}],
-        eliminated=[{"C"}],
-        scores={"A": 4, "B": 6, "F": 3, "C": 9},
-        profile=MagicMock(spec=PreferenceProfile),
-    )
-    second = ElectionState(
-        curr_round=2,
-        elected=[{"D"}, {"F"}],
-        eliminated=[{"E"}],
-        scores={"D": 6, "F": 3, "E": 9},
-        profile=MagicMock(spec=PreferenceProfile),
-        previous=first,
-    )
-
-    assert second.get_scores(1) == {"A": 4, "B": 6, "F": 3, "C": 9}
-
-
-def test_score_error():
-    first = ElectionState(
-        curr_round=1,
-        elected=[{"A"}, {"B"}],
-        remaining=[{"F"}],
-        eliminated=[{"C"}],
-        scores={"A": 4, "B": 6, "F": 3, "C": 9},
-        profile=MagicMock(spec=PreferenceProfile),
-    )
-    with pytest.raises(ValueError):
-        first.get_scores(4)
-
-=======
-def test_to_dict():
-    rd = ElectionState(
-        curr_round=1,
-        elected=[{"A"}, {"B"}],
-        eliminated_cands=[{"C"}],
-        remaining=[{"D"}],
-        profile=MagicMock(spec=PreferenceProfile),
-        previous=None,
-    )
-
-    expected = {
-        "elected": ["A", "B"],
-        "eliminated": ["C"],
-        "remaining": ["D"],
-        "ranking": ["A", "B", "D", "C"],
-    }
-
-    assert rd.to_dict() == expected
-
-
-def test_to_dict_keep():
-    rd = ElectionState(
-        curr_round=1,
-        elected=[{"A"}, {"B"}],
-        eliminated_cands=[{"C"}],
-        remaining=[{"D"}],
-        profile=MagicMock(spec=PreferenceProfile),
-        previous=None,
-    )
-    assert rd.to_dict(keep=["elected"]) == {"elected": ["A", "B"]}
-
-
-def test_to_dict_maintain_ties():
-    rd = ElectionState(
-        curr_round=1,
-        elected=[{"A"}, {"B", "E"}],
-        eliminated_cands=[{"C"}],
-        remaining=[{"D"}],
-        profile=MagicMock(spec=PreferenceProfile),
-        previous=None,
-    )
-
-    results_dict = rd.to_dict(keep=["elected"])
-
-    # tuples ('E', 'B') and ('B', 'E') represent same tied ranking
-    assert results_dict == {"elected": ["A", ("B", "E")]} or results_dict == {
-        "elected": ["A", ("E", "B")]
-    }
-
->>>>>>> 470cbd5e
+from fractions import Fraction
+import pandas as pd
+import pytest
+from unittest.mock import MagicMock
+
+from votekit.ballot import Ballot  # type: ignore
+from votekit.election_state import ElectionState  # type: ignore
+from votekit.pref_profile import PreferenceProfile  # type: ignore
+
+
+# TODO: use Scottish 3-cand ward_03 data,
+
+b1 = Ballot(ranking=[{"A"}, {"B"}, {"C"}], weight=Fraction(250, 1))
+b2 = Ballot(ranking=[{"B"}, {"A"}, {"C"}], weight=Fraction(200, 1))
+b3 = Ballot(ranking=[{"C"}, {"B"}, {"A"}], weight=Fraction(100, 1))
+
+ballots_2 = [b1, b2, b3]
+pref_0 = PreferenceProfile(ballots=ballots_2)
+pref_1 = PreferenceProfile(
+    ballots=[
+        Ballot(ranking=[{"A"}, {"B"}], weight=Fraction(250, 1)),
+        Ballot(ranking=[{"B"}, {"A"}], weight=Fraction(300, 1)),
+    ]
+)
+pref_2 = PreferenceProfile(ballots=[Ballot(ranking=[{"A"}], weight=Fraction(274, 1))])
+round_0 = ElectionState(
+    curr_round=0,
+    elected=[],
+    eliminated_cands=[],
+    remaining=[{"A", "B", "C"}],
+    profile=pref_0,
+    previous=None,
+)
+round_1 = ElectionState(
+    curr_round=1,
+    elected=[],
+    eliminated_cands=[{"C"}],
+    remaining=[{"B", "A"}],
+    profile=pref_1,
+    previous=round_0,
+)
+round_2 = ElectionState(
+    curr_round=2,
+    elected=[{"B"}],
+    eliminated_cands=[],
+    remaining=[{"A"}],
+    profile=pref_2,
+    previous=round_1,
+)
+
+rounds = [round_0, round_1, round_2]
+rds = [0, 1, 2]
+elects = [[], [], [{"B"}]]
+elims = [[], [{"C"}], []]
+remains = [[{"A", "B", "C"}], [{"B", "A"}], [{"A"}]]
+wins = [[], [], [{"B"}]]
+los = [[], [{"C"}], [{"C"}]]
+ranks = [[{"A", "B", "C"}], [{"B", "A"}, {"C"}], [{"B"}, {"A"}, {"C"}]]
+
+
+correct_status = pd.DataFrame(
+    {
+        "Candidate": ["A", "B", "C"],
+        "Status": ["Remaining", "Elected", "Eliminated"],
+        "Round": [2, 2, 1],
+    }
+)
+
+
+def test_get_attributes():
+
+    for i in range(3):
+        assert rounds[i].curr_round == rds[i]
+        assert rounds[i].elected == elects[i]
+        assert rounds[i].eliminated_cands == elims[i]
+        assert rounds[i].remaining == remains[i]
+
+
+def test_lists():
+    for i in range(3):
+        assert rounds[i].winners() == wins[i]
+        assert rounds[i].eliminated() == los[i]
+        assert rounds[i].rankings() == ranks[i]
+
+
+def test_changed_rankings():
+    assert rounds[1].changed_rankings() == {"C": (0, 2)}
+
+
+def test_get_all_winners():
+    first = ElectionState(
+        curr_round=1,
+        elected=[{"A"}, {"B"}],
+        eliminated_cands=[{"C"}],
+        profile=MagicMock(spec=PreferenceProfile),
+    )
+    second = ElectionState(
+        curr_round=2,
+        elected=[{"D"}],
+        eliminated_cands=[{"E"}],
+        profile=MagicMock(spec=PreferenceProfile),
+        previous=first,
+    )
+
+    first_winners = first.winners()
+    assert first_winners == [{"A"}, {"B"}]
+
+    second_winners = second.winners()
+    assert second_winners == [{"A"}, {"B"}, {"D"}]
+
+
+def test_round_previous():
+    first = ElectionState(
+        curr_round=1,
+        elected=[{"A"}, {"B"}],
+        eliminated_cands=[{"C"}],
+        profile=MagicMock(spec=PreferenceProfile),
+    )
+    second = ElectionState(
+        curr_round=2,
+        elected=[{"D"}],
+        eliminated_cands=[{"E"}],
+        profile=MagicMock(spec=PreferenceProfile),
+        previous=first,
+    )
+
+    results = second.get_round_outcome(round=1)
+    assert results == {"Elected": ["A", "B"], "Eliminated": ["C"]}
+
+
+def test_round_outcome_error():
+    first = ElectionState(
+        curr_round=1,
+        elected=[{"A"}, {"B"}],
+        eliminated_cands=[{"C"}],
+        profile=MagicMock(spec=PreferenceProfile),
+    )
+
+    with pytest.raises(ValueError):
+        first.get_round_outcome(round=4)
+
+
+def test_elimination_order():
+    first = ElectionState(
+        curr_round=1,
+        elected=[{"A"}, {"B"}],
+        eliminated_cands=[{"C"}],
+        profile=MagicMock(spec=PreferenceProfile),
+    )
+    second = ElectionState(
+        curr_round=2,
+        elected=[{"D"}],
+        eliminated_cands=[{"E"}],
+        profile=MagicMock(spec=PreferenceProfile),
+        previous=first,
+    )
+    third = ElectionState(
+        curr_round=3,
+        elected=[{"A"}, {"B"}],
+        eliminated_cands=[{"F"}],
+        profile=MagicMock(spec=PreferenceProfile),
+        previous=second,
+    )
+    fourth = ElectionState(
+        curr_round=4,
+        elected=[{"D"}],
+        eliminated_cands=[{"G"}],
+        profile=MagicMock(spec=PreferenceProfile),
+        previous=third,
+    )
+
+    elims = fourth.eliminated()
+    assert elims == [{"G"}, {"F"}, {"E"}, {"C"}]
+
+
+def test_ranking_no_remaining():
+    first = ElectionState(
+        curr_round=1,
+        elected=[{"A"}, {"B"}],
+        eliminated_cands=[{"C"}],
+        profile=MagicMock(spec=PreferenceProfile),
+    )
+    second = ElectionState(
+        curr_round=2,
+        elected=[{"D"}],
+        eliminated_cands=[{"E"}],
+        profile=MagicMock(spec=PreferenceProfile),
+        previous=first,
+    )
+
+    rank = second.rankings()
+    assert rank == [{"A"}, {"B"}, {"D"}, {"E"}, {"C"}]
+
+
+def test_ranking_w_remaing():
+    first = ElectionState(
+        curr_round=1,
+        elected=[{"A"}, {"B"}],
+        remaining=[{"F"}],
+        eliminated_cands=[{"C"}],
+        profile=MagicMock(spec=PreferenceProfile),
+    )
+    second = ElectionState(
+        curr_round=2,
+        elected=[{"D"}, {"F"}],
+        eliminated_cands=[{"E"}],
+        profile=MagicMock(spec=PreferenceProfile),
+        previous=first,
+    )
+
+    rank = second.rankings()
+    assert rank == [{"A"}, {"B"}, {"D"}, {"F"}, {"E"}, {"C"}]
+
+
+def test_status_df_post_election():
+    df = round_2.status()
+    assert (
+        df.sort_values(by="Candidate", ascending=True)
+        .reset_index(drop=True)
+        .equals(correct_status)
+    )
+
+
+def test_status_df_one_round():
+    first = ElectionState(
+        curr_round=1,
+        elected=[{"A"}, {"B"}],
+        remaining=[{"F"}],
+        eliminated_cands=[{"C"}],
+        profile=MagicMock(spec=PreferenceProfile),
+    )
+    df = first.status()
+    assert (
+        df.sort_values(by="Candidate", ascending=True)
+        .reset_index(drop=True)
+        .equals(
+            pd.DataFrame(
+                {
+                    "Candidate": ["A", "B", "C", "F"],
+                    "Status": ["Elected", "Elected", "Eliminated", "Remaining"],
+                    "Round": [1, 1, 1, 1],
+                }
+            )
+        )
+    )
+
+
+def test_status_no_remaining():
+    first = ElectionState(
+        curr_round=1,
+        elected=[{"A"}, {"B"}],
+        remaining=[{"F"}],
+        eliminated_cands=[{"C"}],
+        profile=MagicMock(spec=PreferenceProfile),
+    )
+    second = ElectionState(
+        curr_round=2,
+        elected=[{"D"}, {"F"}],
+        eliminated_cands=[{"E"}],
+        profile=MagicMock(spec=PreferenceProfile),
+        previous=first,
+    )
+
+    correct = pd.DataFrame(
+        {
+            "Candidate": ["A", "B", "C", "D", "E", "F"],
+            "Status": [
+                "Elected",
+                "Elected",
+                "Eliminated",
+                "Elected",
+                "Eliminated",
+                "Elected",
+            ],
+            "Round": [1, 1, 1, 2, 2, 2],
+        }
+    )
+
+    df = second.status().sort_values(by="Candidate", ascending=True)
+    assert df.reset_index(drop=True).equals(correct)
+
+
+def test_status_missing_fields():
+    rd = ElectionState(
+        curr_round=1,
+        elected=[{"D"}, {"F"}],
+        eliminated_cands=[{"E"}],
+        profile=MagicMock(spec=PreferenceProfile),
+        previous=None,
+    )
+    df = rd.status().sort_values(by="Candidate", ascending=True)
+    assert df.reset_index(drop=True).equals(
+        pd.DataFrame(
+            {
+                "Candidate": ["D", "E", "F"],
+                "Status": ["Elected", "Eliminated", "Elected"],
+                "Round": [1, 1, 1],
+            }
+        )
+    )
+
+
+def test_to_dict():
+    rd = ElectionState(
+        curr_round=1,
+        elected=[{"A"}, {"B"}],
+        eliminated_cands=[{"C"}],
+        remaining=[{"D"}],
+        profile=MagicMock(spec=PreferenceProfile),
+        previous=None,
+    )
+
+    expected = {
+        "elected": ["A", "B"],
+        "eliminated": ["C"],
+        "remaining": ["D"],
+        "ranking": ["A", "B", "D", "C"],
+    }
+
+    assert rd.to_dict() == expected
+
+
+def test_to_dict_keep():
+    rd = ElectionState(
+        curr_round=1,
+        elected=[{"A"}, {"B"}],
+        eliminated_cands=[{"C"}],
+        remaining=[{"D"}],
+        profile=MagicMock(spec=PreferenceProfile),
+        previous=None,
+    )
+    assert rd.to_dict(keep=["elected"]) == {"elected": ["A", "B"]}
+
+
+def test_to_dict_maintain_ties():
+    rd = ElectionState(
+        curr_round=1,
+        elected=[{"A"}, {"B", "E"}],
+        eliminated_cands=[{"C"}],
+        remaining=[{"D"}],
+        profile=MagicMock(spec=PreferenceProfile),
+        previous=None,
+    )
+
+    results_dict = rd.to_dict(keep=["elected"])
+
+    # tuples ('E', 'B') and ('B', 'E') represent same tied ranking
+    assert results_dict == {"elected": ["A", ("B", "E")]} or results_dict == {
+        "elected": ["A", ("E", "B")]
+    }
+
+
+def test_get_scores():
+    first = ElectionState(
+        curr_round=1,
+        elected=[{"A"}, {"B"}],
+        remaining=[{"F"}],
+        eliminated=[{"C"}],
+        scores={"A": 4, "B": 6, "F": 3, "C": 9},
+        profile=MagicMock(spec=PreferenceProfile),
+    )
+    second = ElectionState(
+        curr_round=2,
+        elected=[{"D"}, {"F"}],
+        eliminated=[{"E"}],
+        scores={"D": 6, "F": 3, "E": 9},
+        profile=MagicMock(spec=PreferenceProfile),
+        previous=first,
+    )
+
+    assert second.get_scores(1) == {"A": 4, "B": 6, "F": 3, "C": 9}
+
+
+def test_score_error():
+    first = ElectionState(
+        curr_round=1,
+        elected=[{"A"}, {"B"}],
+        remaining=[{"F"}],
+        eliminated=[{"C"}],
+        scores={"A": 4, "B": 6, "F": 3, "C": 9},
+        profile=MagicMock(spec=PreferenceProfile),
+    )
+    with pytest.raises(ValueError):
+        first.get_scores(4)